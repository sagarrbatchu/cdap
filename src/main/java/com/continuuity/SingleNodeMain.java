--- conflicted
+++ resolved
@@ -22,12 +22,10 @@
 import com.continuuity.metadata.MetadataServerInterface;
 import com.continuuity.metrics2.collector.MetricsCollectionServerInterface;
 import com.continuuity.metrics2.frontend.MetricsFrontendServerInterface;
-import com.continuuity.runtime.MetadataModules;
 import com.continuuity.runtime.MetricsModules;
 import com.continuuity.weave.internal.zookeeper.InMemoryZKServer;
 import com.google.common.collect.ImmutableList;
 import com.google.common.util.concurrent.Service;
-import com.google.inject.Binder;
 import com.google.inject.Guice;
 import com.google.inject.Injector;
 import com.google.inject.Module;
@@ -39,6 +37,7 @@
 import java.io.IOException;
 import java.io.PrintStream;
 import java.net.InetAddress;
+import java.util.List;
 import java.util.concurrent.TimeUnit;
 
 /**
@@ -59,7 +58,7 @@
 
   private InMemoryZKServer zookeeper;
 
-  public SingleNodeMain(ImmutableList<Module> modules, CConfiguration configuration) {
+  public SingleNodeMain(List<Module> modules, CConfiguration configuration) {
     this.configuration = configuration;
     this.webCloudAppService = new WebCloudAppService();
 
@@ -219,17 +218,14 @@
     }
 
 
-<<<<<<< HEAD
     // This is needed to use LocalJobRunner with fixes (we have it in app-fabric).
-    // When BigMamaModule is refactored we may move it into one of the singlenode modules.
-    Module hadoopConfModule = getHadoopConfModule();
-
-    ImmutableList<Module> modules;
-    if (inMemory) {
-      modules = createInMemoryModules(configuration, hadoopConfModule);
-    } else {
-      modules = createPersistentModules(configuration, hadoopConfModule);
-    }
+    // For the modified local job runner
+    Configuration hConf = new Configuration();
+    hConf.addResource("mapred-site-local.xml");
+    hConf.reloadConfiguration();
+
+    List<Module> modules = inMemory ? createInMemoryModules(configuration, hConf)
+                                    : createPersistentModules(configuration, hConf);
 
     SingleNodeMain main = new SingleNodeMain(modules, configuration);
     try {
@@ -238,73 +234,33 @@
       main.shutDown();
       System.err.println("Failed to start server. " + e.getMessage());
       System.exit(-2);
-=======
-    boolean inVPC = false;
-    String environment = configuration.get("appfabric.environment", "devsuite");
-    if (environment.equals("vpc")) {
-      System.err.println("AppFabric Environment : " + environment);
-      inVPC = true;
-    }
-
-    boolean levelDBCompatibleOS = false;
-    String os = System.getProperty("os.name").toLowerCase();
-    if (os.contains("mac") || os.contains("nix")  || os.contains("nux") || os.contains("aix")) {
-      levelDBCompatibleOS = true;
->>>>>>> d5d021d7
-    }
-  }
-
-<<<<<<< HEAD
-  private static Module getHadoopConfModule() {
-    return new Module() {
-        @Override
-        public void configure(Binder binder) {
-          Configuration hConf = new Configuration();
-          hConf.addResource("mapred-site-local.xml");
-          hConf.reloadConfiguration();
-          binder.bind(Configuration.class).toInstance(hConf);
-        }
-      };
-  }
-
-  private static ImmutableList<Module> createInMemoryModules(CConfiguration configuration,
-                                                             Module hadoopConfModule) {
+    }
+  }
+
+  private static List<Module> createInMemoryModules(CConfiguration configuration, Configuration hConf) {
 
     configuration.set(Constants.CFG_DATA_INMEMORY_PERSISTENCE, Constants.InMemoryPersistenceType.MEMORY.name());
 
     return ImmutableList.of(
-      new BigMamaModule(configuration),
-=======
-    // For the modified local job runner
-    Configuration hConf = new Configuration();
-    hConf.addResource("mapred-site-local.xml");
-    hConf.reloadConfiguration();
-
-    ImmutableList<Module> inMemoryModules = ImmutableList.of(
       new ConfigModule(configuration, hConf),
       new IOModule(),
       new DiscoveryRuntimeModule().getInMemoryModules(),
       new LocationRuntimeModule().getInMemoryModules(),
       new AppFabricServiceRuntimeModule().getInMemoryModules(),
       new ProgramRunnerRuntimeModule().getInMemoryModules(),
->>>>>>> d5d021d7
       new MetricsModules().getInMemoryModules(),
       new GatewayModules().getInMemoryModules(),
-      new DataFabricModules().getInMemoryModules(),
-      new MetadataModules().getInMemoryModules(),
-      hadoopConfModule
+      new DataFabricModules().getInMemoryModules()
     );
   }
 
-<<<<<<< HEAD
-  private static ImmutableList<Module> createPersistentModules(CConfiguration configuration, Module hadoopConfModule) {
-    ImmutableList<Module> modules;
+  private static List<Module> createPersistentModules(CConfiguration configuration, Configuration hConf) {
     configuration.setIfUnset(Constants.CFG_DATA_LEVELDB_DIR, Constants.DEFAULT_DATA_LEVELDB_DIR);
 
     boolean inVPC = false;
     String environment =
       configuration.get(Constants.CFG_APPFABRIC_ENVIRONMENT, Constants.DEFAULT_APPFABRIC_ENVIRONMENT);
-    if(environment.equals("vpc")) {
+    if (environment.equals("vpc")) {
       System.err.println("AppFabric Environment : " + environment);
       inVPC = true;
     }
@@ -322,23 +278,16 @@
 
     configuration.setBoolean(Constants.CFG_DATA_LEVELDB_ENABLED, levelDBEnabled);
 
-    modules = ImmutableList.of(
-      new BigMamaModule(configuration),
-=======
-    ImmutableList<Module> singleNodeModules = ImmutableList.of(
+    return ImmutableList.of(
       new ConfigModule(configuration, hConf),
       new IOModule(),
       new DiscoveryRuntimeModule().getSingleNodeModules(),
       new LocationRuntimeModule().getSingleNodeModules(),
       new AppFabricServiceRuntimeModule().getSingleNodeModules(),
       new ProgramRunnerRuntimeModule().getSingleNodeModules(),
->>>>>>> d5d021d7
       new MetricsModules().getSingleNodeModules(),
       new GatewayModules().getSingleNodeModules(),
-      useLevelDB ? new DataFabricLevelDBModule(configuration) : new DataFabricModules().getSingleNodeModules(),
-      new MetadataModules().getSingleNodeModules(),
-      hadoopConfModule
+      useLevelDB ? new DataFabricLevelDBModule(configuration) : new DataFabricModules().getSingleNodeModules()
     );
-    return modules;
   }
 }