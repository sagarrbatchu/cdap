--- conflicted
+++ resolved
@@ -18,10 +18,7 @@
 
 import co.cask.cdap.api.Resources;
 import co.cask.cdap.templates.etl.api.config.ETLStage;
-<<<<<<< HEAD
-=======
 import co.cask.cdap.templates.etl.common.ETLConfig;
->>>>>>> 9b6f683f
 
 import java.util.List;
 
@@ -30,51 +27,14 @@
  */
 public final class ETLBatchConfig extends ETLConfig {
   private final String schedule;
-<<<<<<< HEAD
-  private final ETLStage source;
-  private final ETLStage sink;
-  private final List<ETLStage> transforms;
-  private final Resources resources;
 
   public ETLBatchConfig(String schedule, ETLStage source, ETLStage sink, List<ETLStage> transforms,
                         Resources resources) {
+    super(source, sink, transforms, resources);
     this.schedule = schedule;
-    this.source = source;
-    this.sink = sink;
-    this.transforms = transforms;
-    this.resources = resources;
-  }
-
-  public ETLBatchConfig(String schedule, ETLStage source, ETLStage sink, List<ETLStage> transforms) {
-    this(schedule, source, sink, transforms, null);
-=======
-
-  public ETLBatchConfig(String schedule, ETLStage source, ETLStage sink, List<ETLStage> transforms) {
-    super(source, sink, transforms);
-    this.schedule = schedule;
->>>>>>> 9b6f683f
   }
 
   public String getSchedule() {
     return schedule;
   }
-<<<<<<< HEAD
-
-  public ETLStage getSource() {
-    return source;
-  }
-
-  public ETLStage getSink() {
-    return sink;
-  }
-
-  public List<ETLStage> getTransforms() {
-    return transforms;
-  }
-
-  public Resources getResources() {
-    return resources;
-  }
-=======
->>>>>>> 9b6f683f
 }