/*
 * Copyright © 2015 Cask Data, Inc.
 *
 * Licensed under the Apache License, Version 2.0 (the "License"); you may not
 * use this file except in compliance with the License. You may obtain a copy of
 * the License at
 *
 * http://www.apache.org/licenses/LICENSE-2.0
 *
 * Unless required by applicable law or agreed to in writing, software
 * distributed under the License is distributed on an "AS IS" BASIS, WITHOUT
 * WARRANTIES OR CONDITIONS OF ANY KIND, either express or implied. See the
 * License for the specific language governing permissions and limitations under
 * the License.
 */

package co.cask.cdap.templates.etl.common;

import co.cask.cdap.api.Resources;
import co.cask.cdap.api.templates.AdapterConfigurer;
import co.cask.cdap.api.templates.ApplicationTemplate;
import co.cask.cdap.api.templates.plugins.PluginProperties;
import co.cask.cdap.templates.etl.api.EndPointStage;
import co.cask.cdap.templates.etl.api.PipelineConfigurer;
import co.cask.cdap.templates.etl.api.Transform;
import co.cask.cdap.templates.etl.api.TransformStage;
import co.cask.cdap.templates.etl.api.config.ETLStage;
import co.cask.cdap.templates.etl.api.realtime.RealtimeSink;
import co.cask.cdap.templates.etl.api.realtime.RealtimeSource;
import co.cask.cdap.templates.etl.common.guice.TypeResolver;
import com.google.common.annotations.VisibleForTesting;
import com.google.common.base.Preconditions;
import com.google.common.collect.Lists;
import com.google.common.reflect.TypeToken;
import com.google.gson.Gson;
import org.slf4j.Logger;
import org.slf4j.LoggerFactory;

import java.io.IOException;
import java.io.InputStream;
import java.lang.reflect.GenericArrayType;
import java.lang.reflect.Type;
import java.lang.reflect.TypeVariable;
import java.util.ArrayList;
import java.util.List;
<<<<<<< HEAD
=======
import java.util.Map;
import java.util.Properties;
>>>>>>> 5332bb49

/**
 * Base ETL Template.
 *
 * @param <T> type of the configuration object
 */
public abstract class ETLTemplate<T> extends ApplicationTemplate<T> {
  private static final Logger LOG = LoggerFactory.getLogger(ETLTemplate.class);
  private static final Gson GSON = new Gson();

  protected void configure(EndPointStage stage, ETLStage stageConfig, AdapterConfigurer configurer, String pluginPrefix)
    throws Exception {
    PipelineConfigurer pipelineConfigurer = new DefaultPipelineConfigurer(configurer, pluginPrefix);
    stage.configurePipeline(stageConfig, pipelineConfigurer);
  }

  @Override
  public void configureAdapter(String adapterName, T config, AdapterConfigurer configurer) throws Exception {
    ETLConfig etlConfig = (ETLConfig) config;
    ETLStage sourceConfig = etlConfig.getSource();
    ETLStage sinkConfig = etlConfig.getSink();
    List<ETLStage> transformConfigs = etlConfig.getTransforms();
    String sourcePluginId = sourceConfig.getName();
    String sinkPluginId = sinkConfig.getName();

    // Instantiate Source, Transforms, Sink stages.
    // Use the plugin name as the plugin id for source and sink stages since there can be only one source and one sink.
    EndPointStage source = configurer.usePlugin(
      Constants.Source.PLUGINTYPE, sourceConfig.getName(), sourcePluginId,
      PluginProperties.builder().addAll(sourceConfig.getProperties()).build());
    if (source == null) {
      throw new IllegalArgumentException(String.format("No Plugins of type %s named %s was found",
                                                       Constants.Source.PLUGINTYPE, sourceConfig.getName()));
    }

    EndPointStage sink = configurer.usePlugin(
      Constants.Sink.PLUGINTYPE, sinkConfig.getName(), sinkPluginId,
      PluginProperties.builder().addAll(sinkConfig.getProperties()).build());
    if (sink == null) {
      throw new IllegalArgumentException(String.format("No Plugins of type %s named %s was found",
                                                       Constants.Sink.PLUGINTYPE, sinkConfig.getName()));
    }

    // Store transform id list to be serialized and passed to the driver program
    List<String> transformIds = Lists.newArrayListWithCapacity(transformConfigs.size());
    List<Transform> transforms = Lists.newArrayListWithCapacity(transformConfigs.size());
    for (int i = 0; i < transformConfigs.size(); i++) {
      ETLStage transformConfig = transformConfigs.get(i);

      // Generate a transformId based on transform name and the array index (since there could
      // multiple transforms - ex, N filter transforms in the same pipeline)
      String transformId = String.format("%s%s%d", transformConfig.getName(), Constants.ID_SEPARATOR, i);
      TransformStage transformObj = configurer.usePlugin(
        Constants.Transform.PLUGINTYPE, transformConfig.getName(), transformId,
        PluginProperties.builder().addAll(transformConfig.getProperties()).build());
      if (transformObj == null) {
        throw new IllegalArgumentException(String.format("No Plugins of type %s named %s was found",
                                                         Constants.Transform.PLUGINTYPE, transformConfig.getName()));
      }

      transformIds.add(transformId);
      transforms.add(transformObj);
    }

    // Validate Source -> Transform -> Sink hookup
    validateStages(source, sink, transforms);

    configure(source, sourceConfig, configurer, Constants.Source.PLUGINID);
    configure(sink, sinkConfig, configurer, Constants.Sink.PLUGINID);

    configurer.addRuntimeArgument(Constants.ADAPTER_NAME, adapterName);
    configurer.addRuntimeArgument(Constants.Source.PLUGINID, sourcePluginId);
    configurer.addRuntimeArgument(Constants.Sink.PLUGINID, sinkPluginId);
    configurer.addRuntimeArgument(Constants.Transform.PLUGINIDS, GSON.toJson(transformIds));

    Resources resources = etlConfig.getResources();
    if (resources != null) {
      configurer.setResources(resources);
    }
  }

<<<<<<< HEAD
  private void validateStages(EndPointStage source, EndPointStage sink, List<Transform> transforms) throws Exception {
=======
  protected String getAppName(String key) {
    Properties prop = new Properties();
    InputStream input = getClass().getResourceAsStream("/etl.properties");
    try {
      prop.load(input);
      return prop.getProperty(key);
    } catch (IOException e) {
      LOG.warn("ETL properties not read: {}", e.getMessage(), e);
      throw Throwables.propagate(e);
    } finally {
      try {
        input.close();
      } catch (Exception e) {
        LOG.warn("ETL properties not read: {}", e.getMessage(), e);
        throw Throwables.propagate(e);
      }
    }
  }

  private void validateStages(String source, String sink, List<String> transforms) throws Exception {
>>>>>>> 5332bb49
    ArrayList<Type> unresTypeList = Lists.newArrayListWithCapacity(transforms.size() + 2);
    Type inType = Transform.class.getTypeParameters()[0];
    Type outType = Transform.class.getTypeParameters()[1];

    // Load the classes using the class names provided
    Class<?> sourceClass = source.getClass();
    Class<?> sinkClass = sink.getClass();
    TypeToken sourceToken = TypeToken.of(sourceClass);
    TypeToken sinkToken = TypeToken.of(sinkClass);

    // Extract the source's output type
    if (RealtimeSource.class.isAssignableFrom(sourceClass)) {
      Type type = RealtimeSource.class.getTypeParameters()[0];
      unresTypeList.add(sourceToken.resolveType(type).getType());
    } else {
      unresTypeList.add(sourceToken.resolveType(outType).getType());
    }

    // Extract the transforms' input and output type
    for (Transform transform : transforms) {
      Class<?> klass = transform.getClass();
      TypeToken transformToken = TypeToken.of(klass);
      unresTypeList.add(transformToken.resolveType(inType).getType());
      unresTypeList.add(transformToken.resolveType(outType).getType());
    }

    // Extract the sink's input type
    if (RealtimeSink.class.isAssignableFrom(sinkClass)) {
      Type type = RealtimeSink.class.getTypeParameters()[0];
      unresTypeList.add(sinkToken.resolveType(type).getType());
    } else {
      unresTypeList.add(sinkToken.resolveType(inType).getType());
    }

    // Invoke validation method with list of unresolved types
    validateTypes(unresTypeList);
  }

  /**
   * Takes in an unresolved type list and resolves the types and verifies if the types are assignable.
   * Ex: An unresolved type could be : String, T, List<T>, List<String>
   *     The above will resolve to   : String, String, List<String>, List<String>
   *     And the assignability will be checked : String --> String && List<String> --> List<String>
   *     which is true in the case above.
   */
  @VisibleForTesting
  static void validateTypes(ArrayList<Type> unresTypeList) {
    Preconditions.checkArgument(unresTypeList.size() % 2 == 0, "ETL Stages validation expects even number of types");
    List<Type> resTypeList = Lists.newArrayListWithCapacity(unresTypeList.size());

    // Add the source output to resolved type list as the first resolved type.
    resTypeList.add(unresTypeList.get(0));
    try {
      // Resolve the second type using just the first resolved type.
      Type nType = (new TypeResolver()).where(unresTypeList.get(1), resTypeList.get(0)).resolveType(
        unresTypeList.get(1));
      resTypeList.add(nType);
    } catch (IllegalArgumentException e) {
      // If unable to resolve type, add the second type as is, to the resolved list.
      resTypeList.add(unresTypeList.get(1));
    }

    for (int i = 2; i < unresTypeList.size(); i++) {
      // ActualType is previous resolved type; FormalType is previous unresolved type;
      // ToResolveType is current unresolved type;
      // Ex: Actual = String; Formal = T; ToResolve = List<T>;  ==> newType = List<String>
      Type actualType = resTypeList.get(i - 1);
      Type formalType = unresTypeList.get(i - 1);
      Type toResolveType = unresTypeList.get(i);
      try {
        Type newType;
        // If the toResolveType is a TypeVariable or a Generic Array, then try to resolve
        // using just the previous resolved type.
        // Ex: Actual = List<String> ; Formal = List<T> ; ToResolve = T ==> newType = String which is not correct;
        // newType should be List<String>. Hence resolve only from the previous resolved type (Actual)
        if ((toResolveType instanceof TypeVariable) || (toResolveType instanceof GenericArrayType)) {
          newType = (new TypeResolver()).where(toResolveType, actualType).resolveType(toResolveType);
        } else {
          newType = (new TypeResolver()).where(formalType, actualType).resolveType(toResolveType);
        }
        resTypeList.add(newType);
      } catch (IllegalArgumentException e) {
        // If resolution failed, add the type as is to the resolved list.
        resTypeList.add(toResolveType);
      }
    }

    // Check isAssignable on the resolved list for every paired elements. 0 --> 1 | 2 --> 3 | 4 --> 5 where | is a
    // transform (which takes in type on its left and emits the type on its right).
    for (int i = 0; i < resTypeList.size(); i += 2) {
      Type firstType = resTypeList.get(i);
      Type secondType = resTypeList.get(i + 1);
      // Check if secondType can accept firstType
      Preconditions.checkArgument(TypeToken.of(secondType).isAssignableFrom(firstType),
                                  "Types between stages didn't match. Mismatch between {} -> {}",
                                  firstType, secondType);
    }
  }
}<|MERGE_RESOLUTION|>--- conflicted
+++ resolved
@@ -30,6 +30,7 @@
 import co.cask.cdap.templates.etl.common.guice.TypeResolver;
 import com.google.common.annotations.VisibleForTesting;
 import com.google.common.base.Preconditions;
+import com.google.common.base.Throwables;
 import com.google.common.collect.Lists;
 import com.google.common.reflect.TypeToken;
 import com.google.gson.Gson;
@@ -43,11 +44,7 @@
 import java.lang.reflect.TypeVariable;
 import java.util.ArrayList;
 import java.util.List;
-<<<<<<< HEAD
-=======
-import java.util.Map;
 import java.util.Properties;
->>>>>>> 5332bb49
 
 /**
  * Base ETL Template.
@@ -129,9 +126,6 @@
     }
   }
 
-<<<<<<< HEAD
-  private void validateStages(EndPointStage source, EndPointStage sink, List<Transform> transforms) throws Exception {
-=======
   protected String getAppName(String key) {
     Properties prop = new Properties();
     InputStream input = getClass().getResourceAsStream("/etl.properties");
@@ -151,8 +145,7 @@
     }
   }
 
-  private void validateStages(String source, String sink, List<String> transforms) throws Exception {
->>>>>>> 5332bb49
+  private void validateStages(EndPointStage source, EndPointStage sink, List<Transform> transforms) throws Exception {
     ArrayList<Type> unresTypeList = Lists.newArrayListWithCapacity(transforms.size() + 2);
     Type inType = Transform.class.getTypeParameters()[0];
     Type outType = Transform.class.getTypeParameters()[1];
