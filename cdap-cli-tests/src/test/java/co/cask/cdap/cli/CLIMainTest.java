--- conflicted
+++ resolved
@@ -120,22 +120,10 @@
   private static final String V1 = "1.0";
   private static final String V1_SNAPSHOT = "v1.0.0-SNAPSHOT";
 
-<<<<<<< HEAD
-  private static final ArtifactId fakeArtifactId = NamespaceId.DEFAULT.artifact(FakeApp.NAME, V1);
-  private static final ApplicationId fakeAppId = NamespaceId.DEFAULT.app(FakeApp.NAME);
-  private static final ApplicationId fakeAppIdV1 = NamespaceId.DEFAULT.app(FakeApp.NAME, V1_SNAPSHOT);
-  private static final ArtifactId fakePluginId = NamespaceId.DEFAULT.artifact(FakePlugin.NAME, V1);
-  private final ProgramId fakeWorkflowId = fakeAppId.workflow(FakeWorkflow.NAME);
-  private final ProgramId fakeFlowId = fakeAppId.flow(FakeFlow.NAME);
-  private final ProgramId fakeSparkId = fakeAppId.spark(FakeSpark.NAME);
-  private final ServiceId pingServiceId = fakeAppId.service(PingService.NAME);
-  private final ServiceId prefixedEchoHandlerId = fakeAppId.service(PrefixedEchoHandler.NAME);
-  private final DatasetId fakeDsId = NamespaceId.DEFAULT.dataset(FakeApp.DS_NAME);
-  private final StreamId fakeStreamId = NamespaceId.DEFAULT.stream(FakeApp.STREAM_NAME);
-=======
   private static final ArtifactId FAKE_ARTIFACT_ID = NamespaceId.DEFAULT.artifact(FakeApp.NAME, V1);
   private static final ApplicationId FAKE_APP_ID = NamespaceId.DEFAULT.app(FakeApp.NAME);
   private static final ApplicationId FAKE_APP_ID_V_1 = NamespaceId.DEFAULT.app(FakeApp.NAME, V1_SNAPSHOT);
+  private static final ArtifactId FAKE_PLUGIN_ID = NamespaceId.DEFAULT.artifact(FakePlugin.NAME, V1);
   private static final ProgramId FAKE_WORKFLOW_ID = FAKE_APP_ID.workflow(FakeWorkflow.NAME);
   private static final ProgramId FAKE_FLOW_ID = FAKE_APP_ID.flow(FakeFlow.NAME);
   private static final ProgramId FAKE_SPARK_ID = FAKE_APP_ID.spark(FakeSpark.NAME);
@@ -143,7 +131,6 @@
   private static final ServiceId PREFIXED_ECHO_HANDLER_ID = FAKE_APP_ID.service(PrefixedEchoHandler.NAME);
   private static final DatasetId FAKE_DS_ID = NamespaceId.DEFAULT.dataset(FakeApp.DS_NAME);
   private static final StreamId FAKE_STREAM_ID = NamespaceId.DEFAULT.stream(FakeApp.STREAM_NAME);
->>>>>>> 6f203b01
 
   private static ProgramClient programClient;
   private static QueryClient queryClient;
@@ -279,8 +266,8 @@
 
   @Test
   public void testGetParentArtifact() throws Exception {
-    testCommandOutputContains(cli, String.format("describe artifact %s %s", fakePluginId.getArtifact(),
-                                                 fakePluginId.getVersion()), FakeApp.NAME);
+    testCommandOutputContains(cli, String.format("describe artifact %s %s", FAKE_PLUGIN_ID.getArtifact(),
+                                                 FAKE_PLUGIN_ID.getVersion()), FakeApp.NAME);
   }
 
   @Test
