/*
 * Copyright 2012-2013 Continuuity,Inc. All Rights Reserved.
 */
package com.continuuity.data2.transaction.queue;

<<<<<<< HEAD
=======
import com.continuuity.api.common.Bytes;
>>>>>>> 8fb89c9e
import com.continuuity.common.conf.CConfiguration;
import com.continuuity.common.conf.Constants;
import com.continuuity.common.queue.QueueName;
import com.continuuity.common.service.ServerException;
import com.continuuity.common.utils.Networks;
import com.continuuity.data.hbase.HBaseTestBase;
import com.continuuity.data.operation.executor.OperationExecutor;
import com.continuuity.data.operation.executor.remote.OperationExecutorService;
import com.continuuity.data.runtime.DataFabricDistributedModule;
import com.continuuity.data2.queue.ConsumerConfig;
import com.continuuity.data2.queue.Queue2Consumer;
import com.continuuity.data2.queue.Queue2Producer;
<<<<<<< HEAD
import com.continuuity.weave.internal.zookeeper.InMemoryZKServer;
=======
import com.continuuity.data2.queue.QueueClientFactory;
import com.continuuity.data2.transaction.Transaction;
import com.continuuity.data2.transaction.TransactionAware;
import com.continuuity.weave.internal.zookeeper.InMemoryZKServer;
import com.google.common.base.Preconditions;
import com.google.common.base.Stopwatch;
import com.google.common.base.Throwables;
import com.google.common.collect.Lists;
>>>>>>> 8fb89c9e
import com.google.inject.Guice;
import com.google.inject.Injector;
import org.junit.AfterClass;
import org.junit.BeforeClass;
import org.junit.ClassRule;
import org.junit.rules.TemporaryFolder;
import org.slf4j.Logger;
import org.slf4j.LoggerFactory;

<<<<<<< HEAD
import java.io.IOException;
=======
import java.io.Closeable;
import java.util.List;
import java.util.concurrent.CountDownLatch;
import java.util.concurrent.CyclicBarrier;
import java.util.concurrent.ExecutorService;
import java.util.concurrent.Executors;
import java.util.concurrent.TimeUnit;
import java.util.concurrent.atomic.AtomicLong;
>>>>>>> 8fb89c9e

/**
 * HBase queue tests.
 */
public class HBaseQueueTest extends QueueTest {

  private static final Logger LOG = LoggerFactory.getLogger(QueueTest.class);

  @ClassRule
  public static TemporaryFolder tmpFolder = new TemporaryFolder();

<<<<<<< HEAD
  protected static InMemoryZKServer zkServer;
  protected static OperationExecutorService opexService;
=======
  private static InMemoryZKServer zkServer;
  private static OperationExecutorService opexService;
  private static OperationExecutor opex;
  private static QueueClientFactory queueClientFactory;

  // Simple enqueue and dequeue with one consumer, no batch
  @Test
  public void testSingleFifo() throws Exception {
    QueueName queueName = QueueName.fromFlowlet("flow", "flowlet", "singlefifo");
    enqueueDequeue(queueName, 30000, 30000, 1, 1, DequeueStrategy.FIFO, 1, 120, TimeUnit.SECONDS);
  }

  // Simple enqueue and dequeue with three consumers, no batch
  @Test
  public void testMultiFifo() throws Exception {
    QueueName queueName = QueueName.fromFlowlet("flow", "flowlet", "multififo");
    enqueueDequeue(queueName, 30000, 30000, 1, 3, DequeueStrategy.FIFO, 1, 120, TimeUnit.SECONDS);
  }

  // Simple enqueue and dequeue with one consumer, no batch
  @Test
  public void testSingleHash() throws Exception {
    QueueName queueName = QueueName.fromFlowlet("flow", "flowlet", "singlehash");
    enqueueDequeue(queueName, 60000, 30000, 1, 1, DequeueStrategy.HASH, 1, 120, TimeUnit.SECONDS);
  }

  @Test
  public void testMultiHash() throws Exception {
    QueueName queueName = QueueName.fromFlowlet("flow", "flowlet", "multihash");
    enqueueDequeue(queueName, 60000, 30000, 1, 3, DequeueStrategy.HASH, 1, 120, TimeUnit.SECONDS);
  }

  // Batch enqueue and batch dequeue with one consumer.
  @Test
  public void testBatchHash() throws Exception {
    QueueName queueName = QueueName.fromFlowlet("flow", "flowlet", "batchhash");
    enqueueDequeue(queueName, 60000, 30000, 10, 1, DequeueStrategy.HASH, 50, 120, TimeUnit.SECONDS);
  }
>>>>>>> 8fb89c9e

  @BeforeClass
  public static void init() throws Exception {
    // Start ZooKeeper
    zkServer = InMemoryZKServer.builder().setDataDir(tmpFolder.newFolder()).build();
    zkServer.startAndWait();

    // Start hbase
    HBaseTestBase.startHBase();

    final DataFabricDistributedModule dataFabricModule =
      new DataFabricDistributedModule(HBaseTestBase.getConfiguration());

    // Customize test configuration
    final CConfiguration cConf = dataFabricModule.getConfiguration();
    cConf.set(Constants.CFG_ZOOKEEPER_ENSEMBLE, zkServer.getConnectionStr());
    cConf.set(com.continuuity.data.operation.executor.remote.Constants.CFG_DATA_OPEX_SERVER_PORT,
              Integer.toString(Networks.getRandomPort()));

    final Injector injector = Guice.createInjector(dataFabricModule);

    opexService = injector.getInstance(OperationExecutorService.class);
    Thread t = new Thread() {
      @Override
      public void run() {
        try {
          opexService.start(new String[]{}, cConf);
        } catch (ServerException e) {
          LOG.error("Exception.", e);
        }
      }
    };
    t.start();

    // Get the remote opex
    opex = injector.getInstance(OperationExecutor.class);
    queueClientFactory = injector.getInstance(QueueClientFactory.class);
  }

  @AfterClass
  public static void finish() throws Exception {
    opexService.stop(true);
    HBaseTestBase.stopHBase();
    zkServer.stopAndWait();
  }

<<<<<<< HEAD
  @Override
  protected Queue2Producer createProducer(String tableName, QueueName queueName) throws IOException {
    return new HBaseQueueClientFactory(HBaseTestBase.getHBaseAdmin(), tableName).createProducer(queueName);
  }

  @Override
  protected Queue2Consumer createConsumer(String tableName, QueueName queueName, ConsumerConfig config)
    throws IOException {
    return new HBaseQueueClientFactory(HBaseTestBase.getHBaseAdmin(), tableName).createConsumer(queueName, config);
=======
  private void enqueueDequeue(final QueueName queueName, int preEnqueueCount,
                              int concurrentCount, int enqueueBatchSize,
                              final int consumerSize, final DequeueStrategy dequeueStrategy,
                              final int dequeueBatchSize,
                              long timeout, TimeUnit timeoutUnit) throws Exception {

    Preconditions.checkArgument(preEnqueueCount % enqueueBatchSize == 0, "Count must be divisible by enqueueBatchSize");
    Preconditions.checkArgument(concurrentCount % enqueueBatchSize == 0, "Count must be divisible by enqueueBatchSize");

    createEnqueueRunnable(queueName, preEnqueueCount, enqueueBatchSize, null).run();

    final CyclicBarrier startBarrier = new CyclicBarrier(consumerSize + 2);
    ExecutorService executor = Executors.newFixedThreadPool(consumerSize + 1);

    // Enqueue thread
    executor.submit(createEnqueueRunnable(queueName, concurrentCount, enqueueBatchSize, startBarrier));

    // Dequeue
    final long expectedSum = ((long) preEnqueueCount / 2 * ((long) preEnqueueCount - 1)) +
                             ((long) concurrentCount / 2 * ((long) concurrentCount - 1));
    final AtomicLong valueSum = new AtomicLong();
    final CountDownLatch completeLatch = new CountDownLatch(consumerSize);

    for (int i = 0; i < consumerSize; i++) {
      final int instanceId = i;
      executor.submit(new Runnable() {
        @Override
        public void run() {
          try {
            startBarrier.await();
            LOG.info("Consumer {} starts consuming {}", instanceId, queueName.getSimpleName());
            Queue2Consumer consumer = queueClientFactory.createConsumer(queueName,
                                                                        new ConsumerConfig(0, instanceId,
                                                                                           consumerSize,
                                                                                           dequeueStrategy, "key"));
            try {
              TransactionAware txAware = (TransactionAware) consumer;

              Stopwatch stopwatch = new Stopwatch();
              stopwatch.start();

              int dequeueCount = 0;
              while (valueSum.get() != expectedSum) {
                Transaction transaction = opex.start();
                txAware.startTx(transaction);

                try {
                  DequeueResult result = consumer.dequeue(dequeueBatchSize);

                  Preconditions.checkState(opex.canCommit(transaction, txAware.getTxChanges()),
                                           "Conflicts in pre commit check.");
                  Preconditions.checkState(txAware.commitTx(), "Fails to commit.");
                  Preconditions.checkState(opex.commit(transaction), "Fails to commit transaction.");

                  if (result.isEmpty()) {
                    continue;
                  }

                  for (byte[] data : result.getData()) {
                    valueSum.addAndGet(Bytes.toInt(data));
                    dequeueCount++;
                  }
                } catch (Exception e) {
                  opex.abort(transaction);
                  throw Throwables.propagate(e);
                }
              }

              long elapsed = stopwatch.elapsedTime(TimeUnit.MILLISECONDS);
              LOG.info("Dequeue {} entries in {} ms for {}", dequeueCount, elapsed, queueName.getSimpleName());
              LOG.info("Dequeue avg {} entries per seconds for {}",
                       (double) dequeueCount * 1000 / elapsed, queueName.getSimpleName());
              completeLatch.countDown();
            } finally {
              if (consumer instanceof Closeable) {
                ((Closeable) consumer).close();
              }
            }
          } catch (Exception e) {
            LOG.error(e.getMessage(), e);
          }
        }
      });
    }

    startBarrier.await();
    Assert.assertTrue(completeLatch.await(timeout, timeoutUnit));
    TimeUnit.SECONDS.sleep(2);

    Assert.assertEquals(expectedSum, valueSum.get());
    executor.shutdownNow();
  }

  private Runnable createEnqueueRunnable(final QueueName queueName, final int count,
                                         final int batchSize, final CyclicBarrier barrier) {
    return new Runnable() {

      @Override
      public void run() {
        try {
          if (barrier != null) {
            barrier.await();
          }
          Queue2Producer producer = queueClientFactory.createProducer(queueName);
          try {
            TransactionAware txAware = (TransactionAware) producer;

            LOG.info("Start enqueue {} entries.", count);

            Stopwatch stopwatch = new Stopwatch();
            stopwatch.start();

            // Pre-Enqueue
            int batches = count / batchSize;
            List<QueueEntry> queueEntries = Lists.newArrayListWithCapacity(batchSize);
            for (int i = 0; i < batches; i++) {
              Transaction transaction = opex.start();
              txAware.startTx(transaction);

              queueEntries.clear();
              for (int j = 0; j < batchSize; j++) {
                int val = i * batchSize + j;
                byte[] queueData = Bytes.toBytes(val);
                queueEntries.add(new QueueEntry("key", val, queueData));
              }

              producer.enqueue(queueEntries);

              Preconditions.checkState(opex.canCommit(transaction, txAware.getTxChanges()),
                                       "Conflicts in pre commit check.");
              Preconditions.checkState(txAware.commitTx(), "Fails to commit.");
              Preconditions.checkState(opex.commit(transaction), "Fails to commit transaction.");
            }

            long elapsed = stopwatch.elapsedTime(TimeUnit.MILLISECONDS);
            LOG.info("Enqueue {} entries in {} ms for {}", count, elapsed, queueName.getSimpleName());
            LOG.info("Enqueue avg {} entries per seconds for {}",
                     (double) count * 1000 / elapsed, queueName.getSimpleName());
            stopwatch.stop();
          } finally {
            if (producer instanceof Closeable) {
              ((Closeable) producer).close();
            }
          }
        } catch (Exception e) {
          LOG.error(e.getMessage(), e);
        }
      }
    };
>>>>>>> 8fb89c9e
  }
}<|MERGE_RESOLUTION|>--- conflicted
+++ resolved
@@ -3,34 +3,16 @@
  */
 package com.continuuity.data2.transaction.queue;
 
-<<<<<<< HEAD
-=======
-import com.continuuity.api.common.Bytes;
->>>>>>> 8fb89c9e
 import com.continuuity.common.conf.CConfiguration;
 import com.continuuity.common.conf.Constants;
-import com.continuuity.common.queue.QueueName;
 import com.continuuity.common.service.ServerException;
 import com.continuuity.common.utils.Networks;
 import com.continuuity.data.hbase.HBaseTestBase;
 import com.continuuity.data.operation.executor.OperationExecutor;
 import com.continuuity.data.operation.executor.remote.OperationExecutorService;
 import com.continuuity.data.runtime.DataFabricDistributedModule;
-import com.continuuity.data2.queue.ConsumerConfig;
-import com.continuuity.data2.queue.Queue2Consumer;
-import com.continuuity.data2.queue.Queue2Producer;
-<<<<<<< HEAD
+import com.continuuity.data2.queue.QueueClientFactory;
 import com.continuuity.weave.internal.zookeeper.InMemoryZKServer;
-=======
-import com.continuuity.data2.queue.QueueClientFactory;
-import com.continuuity.data2.transaction.Transaction;
-import com.continuuity.data2.transaction.TransactionAware;
-import com.continuuity.weave.internal.zookeeper.InMemoryZKServer;
-import com.google.common.base.Preconditions;
-import com.google.common.base.Stopwatch;
-import com.google.common.base.Throwables;
-import com.google.common.collect.Lists;
->>>>>>> 8fb89c9e
 import com.google.inject.Guice;
 import com.google.inject.Injector;
 import org.junit.AfterClass;
@@ -40,72 +22,18 @@
 import org.slf4j.Logger;
 import org.slf4j.LoggerFactory;
 
-<<<<<<< HEAD
-import java.io.IOException;
-=======
-import java.io.Closeable;
-import java.util.List;
-import java.util.concurrent.CountDownLatch;
-import java.util.concurrent.CyclicBarrier;
-import java.util.concurrent.ExecutorService;
-import java.util.concurrent.Executors;
-import java.util.concurrent.TimeUnit;
-import java.util.concurrent.atomic.AtomicLong;
->>>>>>> 8fb89c9e
-
 /**
  * HBase queue tests.
  */
 public class HBaseQueueTest extends QueueTest {
 
-  private static final Logger LOG = LoggerFactory.getLogger(QueueTest.class);
+  private static final Logger LOG = LoggerFactory.getLogger(HBaseQueueTest.class);
 
   @ClassRule
   public static TemporaryFolder tmpFolder = new TemporaryFolder();
 
-<<<<<<< HEAD
-  protected static InMemoryZKServer zkServer;
-  protected static OperationExecutorService opexService;
-=======
   private static InMemoryZKServer zkServer;
   private static OperationExecutorService opexService;
-  private static OperationExecutor opex;
-  private static QueueClientFactory queueClientFactory;
-
-  // Simple enqueue and dequeue with one consumer, no batch
-  @Test
-  public void testSingleFifo() throws Exception {
-    QueueName queueName = QueueName.fromFlowlet("flow", "flowlet", "singlefifo");
-    enqueueDequeue(queueName, 30000, 30000, 1, 1, DequeueStrategy.FIFO, 1, 120, TimeUnit.SECONDS);
-  }
-
-  // Simple enqueue and dequeue with three consumers, no batch
-  @Test
-  public void testMultiFifo() throws Exception {
-    QueueName queueName = QueueName.fromFlowlet("flow", "flowlet", "multififo");
-    enqueueDequeue(queueName, 30000, 30000, 1, 3, DequeueStrategy.FIFO, 1, 120, TimeUnit.SECONDS);
-  }
-
-  // Simple enqueue and dequeue with one consumer, no batch
-  @Test
-  public void testSingleHash() throws Exception {
-    QueueName queueName = QueueName.fromFlowlet("flow", "flowlet", "singlehash");
-    enqueueDequeue(queueName, 60000, 30000, 1, 1, DequeueStrategy.HASH, 1, 120, TimeUnit.SECONDS);
-  }
-
-  @Test
-  public void testMultiHash() throws Exception {
-    QueueName queueName = QueueName.fromFlowlet("flow", "flowlet", "multihash");
-    enqueueDequeue(queueName, 60000, 30000, 1, 3, DequeueStrategy.HASH, 1, 120, TimeUnit.SECONDS);
-  }
-
-  // Batch enqueue and batch dequeue with one consumer.
-  @Test
-  public void testBatchHash() throws Exception {
-    QueueName queueName = QueueName.fromFlowlet("flow", "flowlet", "batchhash");
-    enqueueDequeue(queueName, 60000, 30000, 10, 1, DequeueStrategy.HASH, 50, 120, TimeUnit.SECONDS);
-  }
->>>>>>> 8fb89c9e
 
   @BeforeClass
   public static void init() throws Exception {
@@ -152,166 +80,4 @@
     zkServer.stopAndWait();
   }
 
-<<<<<<< HEAD
-  @Override
-  protected Queue2Producer createProducer(String tableName, QueueName queueName) throws IOException {
-    return new HBaseQueueClientFactory(HBaseTestBase.getHBaseAdmin(), tableName).createProducer(queueName);
-  }
-
-  @Override
-  protected Queue2Consumer createConsumer(String tableName, QueueName queueName, ConsumerConfig config)
-    throws IOException {
-    return new HBaseQueueClientFactory(HBaseTestBase.getHBaseAdmin(), tableName).createConsumer(queueName, config);
-=======
-  private void enqueueDequeue(final QueueName queueName, int preEnqueueCount,
-                              int concurrentCount, int enqueueBatchSize,
-                              final int consumerSize, final DequeueStrategy dequeueStrategy,
-                              final int dequeueBatchSize,
-                              long timeout, TimeUnit timeoutUnit) throws Exception {
-
-    Preconditions.checkArgument(preEnqueueCount % enqueueBatchSize == 0, "Count must be divisible by enqueueBatchSize");
-    Preconditions.checkArgument(concurrentCount % enqueueBatchSize == 0, "Count must be divisible by enqueueBatchSize");
-
-    createEnqueueRunnable(queueName, preEnqueueCount, enqueueBatchSize, null).run();
-
-    final CyclicBarrier startBarrier = new CyclicBarrier(consumerSize + 2);
-    ExecutorService executor = Executors.newFixedThreadPool(consumerSize + 1);
-
-    // Enqueue thread
-    executor.submit(createEnqueueRunnable(queueName, concurrentCount, enqueueBatchSize, startBarrier));
-
-    // Dequeue
-    final long expectedSum = ((long) preEnqueueCount / 2 * ((long) preEnqueueCount - 1)) +
-                             ((long) concurrentCount / 2 * ((long) concurrentCount - 1));
-    final AtomicLong valueSum = new AtomicLong();
-    final CountDownLatch completeLatch = new CountDownLatch(consumerSize);
-
-    for (int i = 0; i < consumerSize; i++) {
-      final int instanceId = i;
-      executor.submit(new Runnable() {
-        @Override
-        public void run() {
-          try {
-            startBarrier.await();
-            LOG.info("Consumer {} starts consuming {}", instanceId, queueName.getSimpleName());
-            Queue2Consumer consumer = queueClientFactory.createConsumer(queueName,
-                                                                        new ConsumerConfig(0, instanceId,
-                                                                                           consumerSize,
-                                                                                           dequeueStrategy, "key"));
-            try {
-              TransactionAware txAware = (TransactionAware) consumer;
-
-              Stopwatch stopwatch = new Stopwatch();
-              stopwatch.start();
-
-              int dequeueCount = 0;
-              while (valueSum.get() != expectedSum) {
-                Transaction transaction = opex.start();
-                txAware.startTx(transaction);
-
-                try {
-                  DequeueResult result = consumer.dequeue(dequeueBatchSize);
-
-                  Preconditions.checkState(opex.canCommit(transaction, txAware.getTxChanges()),
-                                           "Conflicts in pre commit check.");
-                  Preconditions.checkState(txAware.commitTx(), "Fails to commit.");
-                  Preconditions.checkState(opex.commit(transaction), "Fails to commit transaction.");
-
-                  if (result.isEmpty()) {
-                    continue;
-                  }
-
-                  for (byte[] data : result.getData()) {
-                    valueSum.addAndGet(Bytes.toInt(data));
-                    dequeueCount++;
-                  }
-                } catch (Exception e) {
-                  opex.abort(transaction);
-                  throw Throwables.propagate(e);
-                }
-              }
-
-              long elapsed = stopwatch.elapsedTime(TimeUnit.MILLISECONDS);
-              LOG.info("Dequeue {} entries in {} ms for {}", dequeueCount, elapsed, queueName.getSimpleName());
-              LOG.info("Dequeue avg {} entries per seconds for {}",
-                       (double) dequeueCount * 1000 / elapsed, queueName.getSimpleName());
-              completeLatch.countDown();
-            } finally {
-              if (consumer instanceof Closeable) {
-                ((Closeable) consumer).close();
-              }
-            }
-          } catch (Exception e) {
-            LOG.error(e.getMessage(), e);
-          }
-        }
-      });
-    }
-
-    startBarrier.await();
-    Assert.assertTrue(completeLatch.await(timeout, timeoutUnit));
-    TimeUnit.SECONDS.sleep(2);
-
-    Assert.assertEquals(expectedSum, valueSum.get());
-    executor.shutdownNow();
-  }
-
-  private Runnable createEnqueueRunnable(final QueueName queueName, final int count,
-                                         final int batchSize, final CyclicBarrier barrier) {
-    return new Runnable() {
-
-      @Override
-      public void run() {
-        try {
-          if (barrier != null) {
-            barrier.await();
-          }
-          Queue2Producer producer = queueClientFactory.createProducer(queueName);
-          try {
-            TransactionAware txAware = (TransactionAware) producer;
-
-            LOG.info("Start enqueue {} entries.", count);
-
-            Stopwatch stopwatch = new Stopwatch();
-            stopwatch.start();
-
-            // Pre-Enqueue
-            int batches = count / batchSize;
-            List<QueueEntry> queueEntries = Lists.newArrayListWithCapacity(batchSize);
-            for (int i = 0; i < batches; i++) {
-              Transaction transaction = opex.start();
-              txAware.startTx(transaction);
-
-              queueEntries.clear();
-              for (int j = 0; j < batchSize; j++) {
-                int val = i * batchSize + j;
-                byte[] queueData = Bytes.toBytes(val);
-                queueEntries.add(new QueueEntry("key", val, queueData));
-              }
-
-              producer.enqueue(queueEntries);
-
-              Preconditions.checkState(opex.canCommit(transaction, txAware.getTxChanges()),
-                                       "Conflicts in pre commit check.");
-              Preconditions.checkState(txAware.commitTx(), "Fails to commit.");
-              Preconditions.checkState(opex.commit(transaction), "Fails to commit transaction.");
-            }
-
-            long elapsed = stopwatch.elapsedTime(TimeUnit.MILLISECONDS);
-            LOG.info("Enqueue {} entries in {} ms for {}", count, elapsed, queueName.getSimpleName());
-            LOG.info("Enqueue avg {} entries per seconds for {}",
-                     (double) count * 1000 / elapsed, queueName.getSimpleName());
-            stopwatch.stop();
-          } finally {
-            if (producer instanceof Closeable) {
-              ((Closeable) producer).close();
-            }
-          }
-        } catch (Exception e) {
-          LOG.error(e.getMessage(), e);
-        }
-      }
-    };
->>>>>>> 8fb89c9e
-  }
 }