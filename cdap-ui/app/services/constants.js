--- conflicted
+++ resolved
@@ -43,24 +43,18 @@
       hydrator: {
         appLabel: 'Hydrator Pipeline',
         studio: {
-          noConfigMessage: 'No configuration was found for the plugin.',
+          noConfigMessage: 'No configuration found for the plugin.',
           syntaxConfigJsonError: 'Syntax error in the configuration JSON for the plugin.',
           semanticConfigJsonError: 'Semantic error in the configuration JSON for the plugin.',
           oneSinkError: 'Please add at least one sink to your pipeline.',
-<<<<<<< HEAD
-          sourceRequiredFieldsError: 'Please provide all required fields for the source.',
-          sinkRequiredFieldsError: 'Please provide all required fields for the sink.',
-          transformRequiredFieldsError: 'Please provide all required fields for the transform.',
-=======
           sourceRequiredFieldsError: 'Please provide required fields for the source.',
           sinkRequiredFieldsError: 'Please provide required fields for the sink.',
           transformRequiredFieldsError: 'Please provide required fields for the transform.',
-          genericMissingRequiredFieldsError: 'Missing required fields',
->>>>>>> b7ae1251
+          genericMissingRequiredFieldsError: 'Missing required fields.',
           oneSourceError: 'Pipelines can only have one source. Please remove any additional sources.',
-          noSourceError: 'Please add a source to your pipeline.',
+          noSourceError: 'Please add a source to your pipeline',
           nameError: 'Please name your pipeline.',
-          nameValidationError: 'Pipeline names can only contain alphanumeric (\'a-z A-Z 0-9\') characters and underscores ( \'_\'). Please remove any other characters.',
+          nameValidationError: 'Pipeline names can only contain alphanumeric (\'a-z A-Z 0-9\') and underscore ( \'_\') characters. Please remove any other characters.',
           sinkBranchNodeError: 'Please connect multiple sinks to the same node.',
           branchError: 'Please remove branched connections.',
           unconnectedNodesError: 'Please connect all nodes.',
@@ -68,7 +62,7 @@
           endSinkError: 'Please end the pipeline connections in a sink.',
           parallelConnectionError: 'Please remove parallel connections in this pipeline.',
           pluginDoesNotExist: 'This plugin does not exist: ',
-          unsavedPluginMessage1: 'There are un-saved changes for the node \'',
+          unsavedPluginMessage1: 'There are un-saved changes for node \'',
           unsavedPluginMessage2: '\'. Please save them before publishing the pipeline.'
         },
         wizard: {
@@ -79,9 +73,9 @@
         },
       },
       admin: {
-        templateNameExistsError: 'The template name already exists! Please choose another name.',
+        templateNameExistsError: 'Template name already exists! Please choose another name.',
         pluginSameNameError: 'There is already a plugin with the same name.',
-        templateNameMissingError: 'Please enter a template name.'
+        templateNameMissingError: 'Please enter template name.'
       }
     }
   });