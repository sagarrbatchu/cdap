--- conflicted
+++ resolved
@@ -41,13 +41,7 @@
 
   @Inject
   public LocationStreamFileWriterFactory(CConfiguration cConf) {
-<<<<<<< HEAD
-    this.filePrefix = String.format("%s.%d",
-                                    cConf.get(Constants.Stream.FILE_PREFIX),
-                                    cConf.getInt(Constants.Stream.CONTAINER_INSTANCE_ID, 0));
-=======
     this.filePrefix = cConf.get(Constants.Stream.INSTANCE_FILE_PREFIX);
->>>>>>> 59fa9c69
   }
 
   @Override
