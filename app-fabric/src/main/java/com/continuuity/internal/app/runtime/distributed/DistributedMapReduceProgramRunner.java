--- conflicted
+++ resolved
@@ -47,11 +47,7 @@
     MapReduceSpecification spec = appSpec.getMapReduces().get(program.getName());
     Preconditions.checkNotNull(spec, "Missing MapReduceSpecification for %s", program.getName());
 
-<<<<<<< HEAD
-    LOG.info("Launching distributed map reduce: " + program.getProgramName() + ":" + spec.getName());
-=======
     LOG.info("Launching distributed flow: " + program.getName() + ":" + spec.getName());
->>>>>>> fde19f67
 
     String escapedRuntimeArgs = "'" + new Gson().toJson(options.getUserArguments()) + "'";
     // TODO (ENG-2526): deal with logging
