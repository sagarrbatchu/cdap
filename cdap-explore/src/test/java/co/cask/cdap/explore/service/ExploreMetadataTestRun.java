--- conflicted
+++ resolved
@@ -41,16 +41,11 @@
 @Category(SlowTests.class)
 public class ExploreMetadataTestRun extends BaseHiveExploreServiceTest {
 
-<<<<<<< HEAD
   private static final Id.DatasetInstance otherTable = Id.DatasetInstance.from(NAMESPACE_ID, "other_table");
-  private static final String otherTableHiveName = getDatasetHiveName(otherTable);
-=======
-  private static final String otherTableName = "other_table";
-  private static final String namespacedOtherTableName = "other_table";
-  private static final Id.DatasetInstance otherTable = Id.DatasetInstance.from(NAMESPACE_ID, otherTableName);
+  private static final String otherTableName = getDatasetHiveName(otherTable);
   private static final Id.DatasetInstance namespacedOtherTable =
-    Id.DatasetInstance.from(OTHER_NAMESPACE_ID, namespacedOtherTableName);
->>>>>>> d4694f1b
+    Id.DatasetInstance.from(OTHER_NAMESPACE_ID, "other_table");
+  private static final String namespacedOtherTableName = getDatasetHiveName(namespacedOtherTable);
 
   @BeforeClass
   public static void start() throws Exception {
@@ -96,11 +91,6 @@
                           ),
                           Lists.newArrayList(
                             new QueryResult(Lists.<Object>newArrayList(
-<<<<<<< HEAD
-                              "", "default", MY_TABLE_HIVE_NAME, "TABLE", "CDAP Dataset")),
-                            new QueryResult(Lists.<Object>newArrayList(
-                              "", "default", otherTableHiveName, "TABLE", "CDAP Dataset")))
-=======
                               "", NAMESPACE_DATABASE, MY_TABLE_NAME, "TABLE", "CDAP Dataset")),
                             new QueryResult(Lists.<Object>newArrayList(
                               "", NAMESPACE_DATABASE, otherTableName, "TABLE", "CDAP Dataset")),
@@ -108,7 +98,6 @@
                               "", OTHER_NAMESPACE_DATABASE, OTHER_MY_TABLE_NAME, "TABLE", "CDAP Dataset")),
                             new QueryResult(Lists.<Object>newArrayList(
                               "", OTHER_NAMESPACE_DATABASE, namespacedOtherTableName, "TABLE", "CDAP Dataset")))
->>>>>>> d4694f1b
     );
 
     // Pattern on table name
@@ -123,9 +112,6 @@
                           ),
                           Lists.newArrayList(
                             new QueryResult(Lists.<Object>newArrayList(
-<<<<<<< HEAD
-                              "", "default", otherTableHiveName, "TABLE", "CDAP Dataset")))
-=======
                               "", NAMESPACE_DATABASE, otherTableName, "TABLE", "CDAP Dataset")),
                             new QueryResult(Lists.<Object>newArrayList(
                              "", OTHER_NAMESPACE_DATABASE, namespacedOtherTableName, "TABLE", "CDAP Dataset")))
@@ -148,7 +134,6 @@
                               "", OTHER_NAMESPACE_DATABASE, OTHER_MY_TABLE_NAME, "TABLE", "CDAP Dataset")),
                             new QueryResult(Lists.<Object>newArrayList(
                               "", OTHER_NAMESPACE_DATABASE, namespacedOtherTableName, "TABLE", "CDAP Dataset")))
->>>>>>> d4694f1b
     );
   }
 
@@ -358,68 +343,6 @@
     List<QueryResult> expectedColumns = Lists.newArrayList(getExpectedColumns(NAMESPACE_DATABASE));
     expectedColumns.addAll(getExpectedColumns(OTHER_NAMESPACE_DATABASE));
     assertStatementResult(future, true,
-<<<<<<< HEAD
-                          Lists.newArrayList(
-                            new ColumnDesc("TABLE_CAT", "STRING", 1, "Catalog name. NULL if not applicable"),
-                            new ColumnDesc("TABLE_SCHEM", "STRING", 2, "Schema name"),
-                            new ColumnDesc("TABLE_NAME", "STRING", 3, "Table name"),
-                            new ColumnDesc("COLUMN_NAME", "STRING", 4, "Column name"),
-                            new ColumnDesc("DATA_TYPE", "INT", 5, "SQL type from java.sql.Types"),
-                            new ColumnDesc("TYPE_NAME", "STRING", 6, "Data source dependent type name, " +
-                              "for a UDT the type name is fully qualified"),
-                            new ColumnDesc("COLUMN_SIZE", "INT", 7, "Column size. For char or date types" +
-                              " this is the maximum number of characters, for numeric or decimal" +
-                              " types this is precision."),
-                            new ColumnDesc("BUFFER_LENGTH", "TINYINT", 8, "Unused"),
-                            new ColumnDesc("DECIMAL_DIGITS", "INT", 9, "The number of fractional digits"),
-                            new ColumnDesc("NUM_PREC_RADIX", "INT", 10, "Radix (typically either 10 or 2)"),
-                            new ColumnDesc("NULLABLE", "INT", 11, "Is NULL allowed"),
-                            new ColumnDesc("REMARKS", "STRING", 12, "Comment describing column (may be null)"),
-                            new ColumnDesc("COLUMN_DEF", "STRING", 13, "Default value (may be null)"),
-                            new ColumnDesc("SQL_DATA_TYPE", "INT", 14, "Unused"),
-                            new ColumnDesc("SQL_DATETIME_SUB", "INT", 15, "Unused"),
-                            new ColumnDesc("CHAR_OCTET_LENGTH", "INT", 16,
-                                           "For char types the maximum number of bytes in the column"),
-                            new ColumnDesc("ORDINAL_POSITION", "INT", 17, "Index of column in table (starting at 1)"),
-                            new ColumnDesc("IS_NULLABLE", "STRING", 18, "\"NO\" means column definitely does not " +
-                              "allow NULL values; \"YES\" means the column might allow NULL values. " +
-                              "An empty string means nobody knows."),
-                            new ColumnDesc("SCOPE_CATALOG", "STRING", 19, "Catalog of table that is the scope " +
-                              "of a reference attribute (null if DATA_TYPE isn't REF)"),
-                            new ColumnDesc("SCOPE_SCHEMA", "STRING", 20, "Schema of table that is the scope of a " +
-                              "reference attribute (null if the DATA_TYPE isn't REF)"),
-                            new ColumnDesc("SCOPE_TABLE", "STRING", 21, "Table name that this the scope " +
-                              "of a reference attribure (null if the DATA_TYPE isn't REF)"),
-                            new ColumnDesc("SOURCE_DATA_TYPE", "SMALLINT", 22, "Source type of a distinct type " +
-                              "or user-generated Ref type, SQL type from java.sql.Types " +
-                              "(null if DATA_TYPE isn't DISTINCT or user-generated REF)"),
-                            new ColumnDesc("IS_AUTO_INCREMENT", "STRING", 23,
-                                           "Indicates whether this column is auto incremented.")
-                          ),
-                          Lists.newArrayList(
-                            new QueryResult(Lists.<Object>newArrayList(
-                              null, "default", MY_TABLE_HIVE_NAME, "key", 12, "STRING",
-                              2147483647, null, null, null, 1,
-                              "from deserializer", null, null, null, null, 1,
-                              "YES", null, null, null, null, "NO")),
-                            new QueryResult(Lists.<Object>newArrayList(
-                              null, "default", MY_TABLE_HIVE_NAME, "value", 2002,
-                              "struct<name:string,ints:array<int>>", null, null,
-                              null, null, 1, "from deserializer", null, null,
-                              null, null, 2, "YES", null, null, null, null,
-                              "NO")),
-                            new QueryResult(Lists.<Object>newArrayList(
-                              null, "default", otherTableHiveName, "key", 12, "STRING",
-                              2147483647, null, null, null, 1,
-                              "from deserializer", null, null, null, null, 1,
-                              "YES", null, null, null, null, "NO")),
-                            new QueryResult(Lists.<Object>newArrayList(
-                              null, "default", otherTableHiveName, "value", 2002,
-                              "struct<name:string,ints:array<int>>", null, null,
-                              null, null, 1, "from deserializer", null, null,
-                              null, null, 2, "YES", null, null, null, null,
-                              "NO")))
-=======
                           expectedColumnDescs, expectedColumns);
 
     // Get all columns in a namespace
@@ -427,7 +350,6 @@
     assertStatementResult(future, true,
                           expectedColumnDescs,
                           getExpectedColumns(OTHER_NAMESPACE_DATABASE)
->>>>>>> d4694f1b
     );
   }
 
@@ -439,13 +361,13 @@
         "from deserializer", null, null, null, null, 1,
         "YES", null, null, null, null, "NO")),
       new QueryResult(Lists.<Object>newArrayList(
-        null, database, "my_table", "value", 2002,
+        null, database, MY_TABLE_NAME, "value", 2002,
         "struct<name:string,ints:array<int>>", null, null,
         null, null, 1, "from deserializer", null, null,
         null, null, 2, "YES", null, null, null, null,
         "NO")),
       new QueryResult(Lists.<Object>newArrayList(
-        null, database, "other_table", "key", 12, "STRING",
+        null, database, otherTableName, "key", 12, "STRING",
         2147483647, null, null, null, 1,
         "from deserializer", null, null, null, null, 1,
         "YES", null, null, null, null, "NO")),
