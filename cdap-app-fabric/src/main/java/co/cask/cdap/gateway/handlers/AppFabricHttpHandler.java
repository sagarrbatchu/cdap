/*
 * Copyright © 2014 Cask Data, Inc.
 *
 * Licensed under the Apache License, Version 2.0 (the "License"); you may not
 * use this file except in compliance with the License. You may obtain a copy of
 * the License at
 *
 * http://www.apache.org/licenses/LICENSE-2.0
 *
 * Unless required by applicable law or agreed to in writing, software
 * distributed under the License is distributed on an "AS IS" BASIS, WITHOUT
 * WARRANTIES OR CONDITIONS OF ANY KIND, either express or implied. See the
 * License for the specific language governing permissions and limitations under
 * the License.
 */

package co.cask.cdap.gateway.handlers;

import co.cask.cdap.api.data.stream.StreamSpecification;
import co.cask.cdap.api.dataset.DatasetSpecification;
import co.cask.cdap.api.flow.FlowSpecification;
import co.cask.cdap.api.flow.FlowletConnection;
import co.cask.cdap.api.flow.FlowletDefinition;
import co.cask.cdap.api.mapreduce.MapReduceSpecification;
import co.cask.cdap.api.procedure.ProcedureSpecification;
import co.cask.cdap.app.ApplicationSpecification;
import co.cask.cdap.app.runtime.ProgramRuntimeService;
import co.cask.cdap.app.services.Data;
import co.cask.cdap.app.store.Store;
import co.cask.cdap.app.store.StoreFactory;
import co.cask.cdap.common.conf.CConfiguration;
import co.cask.cdap.common.conf.Constants;
import co.cask.cdap.common.discovery.RandomEndpointStrategy;
import co.cask.cdap.common.discovery.TimeLimitEndpointStrategy;
import co.cask.cdap.data.Namespace;
import co.cask.cdap.data2.OperationException;
import co.cask.cdap.data2.datafabric.DefaultDatasetNamespace;
import co.cask.cdap.data2.dataset2.DatasetFramework;
import co.cask.cdap.data2.dataset2.NamespacedDatasetFramework;
import co.cask.cdap.data2.transaction.queue.QueueAdmin;
import co.cask.cdap.data2.transaction.stream.StreamAdmin;
import co.cask.cdap.gateway.auth.Authenticator;
import co.cask.cdap.gateway.handlers.util.AbstractAppFabricHttpHandler;
import co.cask.cdap.internal.UserErrors;
import co.cask.cdap.internal.UserMessages;
import co.cask.cdap.internal.app.runtime.ProgramOptionConstants;
import co.cask.cdap.internal.app.runtime.schedule.ScheduledRuntime;
import co.cask.cdap.internal.app.runtime.schedule.Scheduler;
import co.cask.cdap.proto.DatasetRecord;
import co.cask.cdap.proto.Id;
import co.cask.cdap.proto.Instances;
import co.cask.cdap.proto.ProgramRecord;
import co.cask.cdap.proto.ProgramStatus;
import co.cask.cdap.proto.ProgramType;
import co.cask.cdap.proto.StreamRecord;
import co.cask.http.BodyConsumer;
import co.cask.http.ChunkResponder;
import co.cask.http.HttpResponder;
import co.cask.tephra.TransactionSystemClient;
import com.google.common.base.Charsets;
import com.google.common.base.Preconditions;
import com.google.common.base.Predicate;
import com.google.common.base.Throwables;
import com.google.common.collect.ImmutableMap;
import com.google.common.collect.ImmutableMultimap;
import com.google.common.collect.Lists;
import com.google.common.collect.Sets;
import com.google.common.io.Closeables;
import com.google.gson.Gson;
import com.google.gson.JsonArray;
import com.google.gson.JsonObject;
import com.google.gson.JsonSyntaxException;
import com.google.inject.Inject;
import com.ning.http.client.Body;
import com.ning.http.client.BodyGenerator;
import com.ning.http.client.Response;
import com.ning.http.client.SimpleAsyncHttpClient;
import org.apache.commons.io.IOUtils;
import org.apache.twill.discovery.Discoverable;
import org.apache.twill.discovery.DiscoveryServiceClient;
import org.apache.twill.filesystem.Location;
import org.jboss.netty.buffer.ChannelBufferInputStream;
import org.jboss.netty.buffer.ChannelBuffers;
import org.jboss.netty.handler.codec.http.HttpHeaders;
import org.jboss.netty.handler.codec.http.HttpRequest;
import org.jboss.netty.handler.codec.http.HttpResponseStatus;
import org.slf4j.Logger;
import org.slf4j.LoggerFactory;

import java.io.IOException;
import java.io.InputStream;
import java.nio.ByteBuffer;
import java.util.Collection;
import java.util.List;
import java.util.Map;
import java.util.Set;
import java.util.concurrent.Future;
import java.util.concurrent.TimeUnit;
import javax.annotation.Nullable;
import javax.ws.rs.DELETE;
import javax.ws.rs.DefaultValue;
import javax.ws.rs.GET;
import javax.ws.rs.POST;
import javax.ws.rs.PUT;
import javax.ws.rs.Path;
import javax.ws.rs.PathParam;
import javax.ws.rs.QueryParam;

/**
 *  HttpHandler class for app-fabric requests.
 */
@Path(Constants.Gateway.API_VERSION_2) //this will be removed/changed when gateway goes.
public class AppFabricHttpHandler extends AbstractAppFabricHttpHandler {
  private static final Logger LOG = LoggerFactory.getLogger(AppFabricHttpHandler.class);

  /**
   * Json serializer.
   */
  private static final Gson GSON = new Gson();

  /**
   * Timeout to upload to remote app fabric.
   */
  private static final long UPLOAD_TIMEOUT = TimeUnit.MILLISECONDS.convert(10, TimeUnit.MINUTES);

  /**
   * Configuration object passed from higher up.
   */
  private final CConfiguration configuration;

  /**
   * Runtime program service for running and managing programs.
   */
  private final ProgramRuntimeService runtimeService;

  /**
   * Client talking to transaction system.
   */
  private TransactionSystemClient txClient;

  /**
   * Access Dataset Service
   */
  private final DatasetFramework dsFramework;

  /**
   * Store manages non-runtime lifecycle.
   */
  private final Store store;

  private final WorkflowClient workflowClient;

  private final DiscoveryServiceClient discoveryServiceClient;

  private final QueueAdmin queueAdmin;

  private final StreamAdmin streamAdmin;

  /**
   * V3 API Handlers
   */
  private final AppLifecycleHttpHandler appLifecycleHttpHandler;

  private final ProgramLifecycleHttpHandler programLifecycleHttpHandler;

  private final Scheduler scheduler;

  /**
   * Constructs an new instance. Parameters are binded by Guice.
   */
  @Inject
  public AppFabricHttpHandler(Authenticator authenticator, CConfiguration configuration,
                              StoreFactory storeFactory,
                              ProgramRuntimeService runtimeService, StreamAdmin streamAdmin,
                              WorkflowClient workflowClient, Scheduler service, QueueAdmin queueAdmin,
                              DiscoveryServiceClient discoveryServiceClient, TransactionSystemClient txClient,
                              DatasetFramework dsFramework, AppLifecycleHttpHandler appLifecycleHttpHandler,
                              ProgramLifecycleHttpHandler programLifecycleHttpHandler) {

    super(authenticator);
    this.streamAdmin = streamAdmin;
    this.configuration = configuration;
    this.runtimeService = runtimeService;
    this.store = storeFactory.create();
    this.workflowClient = workflowClient;
    this.scheduler = service;
    this.discoveryServiceClient = discoveryServiceClient;
    this.queueAdmin = queueAdmin;
    this.txClient = txClient;
    this.dsFramework =
      new NamespacedDatasetFramework(dsFramework, new DefaultDatasetNamespace(configuration, Namespace.USER));
    this.appLifecycleHttpHandler = appLifecycleHttpHandler;
    this.programLifecycleHttpHandler = programLifecycleHttpHandler;
  }

  /**
   * Ping to check handler status.
   */
  @Path("/ping")
  @GET
  public void ping(HttpRequest request, HttpResponder responder) {
      responder.sendStatus(HttpResponseStatus.OK);
  }

  /**
   * Retrieve the state of the transaction manager.
   */
  @Path("/transactions/state")
  @GET
  public void getTxManagerSnapshot(HttpRequest request, HttpResponder responder) {
    try {
      LOG.trace("Taking transaction manager snapshot at time {}", System.currentTimeMillis());
      InputStream in = txClient.getSnapshotInputStream();
      LOG.trace("Took and retrieved transaction manager snapshot successfully.");
      try {
        ChunkResponder chunkResponder = responder.sendChunkStart(HttpResponseStatus.OK,
                                                                 ImmutableMultimap.<String, String>of());
        while (true) {
          // netty doesn't copy the readBytes buffer, so we have to reallocate a new buffer
          byte[] readBytes = new byte[4096];
          int res = in.read(readBytes, 0, 4096);
          if (res == -1) {
            break;
          }
          // If failed to send chunk, IOException will be raised.
          // It'll just propagated to the netty-http library to handle it
          chunkResponder.sendChunk(ChannelBuffers.wrappedBuffer(readBytes, 0, res));
        }
        Closeables.closeQuietly(chunkResponder);
      } finally {
        in.close();
      }
    } catch (Exception e) {
      LOG.error("Could not take transaction manager snapshot", e);
      responder.sendStatus(HttpResponseStatus.INTERNAL_SERVER_ERROR);
    }
  }

  /**
   * Invalidate a transaction.
   * @param txId transaction ID.
   */
  @Path("/transactions/{tx-id}/invalidate")
  @POST
  public void invalidateTx(HttpRequest request, HttpResponder responder,
                           @PathParam("tx-id") final String txId) {
    try {
      long txIdLong = Long.parseLong(txId);
      boolean success = txClient.invalidate(txIdLong);
      if (success) {
        LOG.info("Transaction {} successfully invalidated", txId);
        responder.sendStatus(HttpResponseStatus.OK);
      } else {
        LOG.info("Transaction {} could not be invalidated: not in progress.", txId);
        responder.sendStatus(HttpResponseStatus.CONFLICT);
      }
    } catch (NumberFormatException e) {
      LOG.info("Could not invalidate transaction: {} is not a valid tx id", txId);
      responder.sendStatus(HttpResponseStatus.BAD_REQUEST);
    }
  }

  /**
   * Reset the state of the transaction manager.
   */
  @Path("/transactions/state")
  @POST
  public void resetTxManagerState(HttpRequest request, HttpResponder responder) {
    txClient.resetState();
    responder.sendStatus(HttpResponseStatus.OK);
  }

  /**
   * Returns status of a runnable specified by the type{flows,workflows,mapreduce,spark,procedures,services}.
   */
  @GET
  @Path("/apps/{app-id}/{runnable-type}/{runnable-id}/status")
  public void getStatus(final HttpRequest request, final HttpResponder responder,
                        @PathParam("app-id") final String appId,
                        @PathParam("runnable-type") final String runnableType,
                        @PathParam("runnable-id") final String runnableId) {

    rewriteRequest(request);
    programLifecycleHttpHandler.getStatus(request, responder, Constants.DEFAULT_NAMESPACE, appId, runnableType,
                                          runnableId);
  }

  /**
   * starts a webapp.
   */
  @POST
  @Path("/apps/{app-id}/webapp/start")
  public void webappStart(final HttpRequest request, final HttpResponder responder,
                          @PathParam("app-id") final String appId) {
    //TODO: Need to add a v3 API for webapp start. Once that is done, runnableStartStop can become private.
    //TODO: This method should then call the v3 API handler method instead of calling a helper method
    programLifecycleHttpHandler.runnableStartStop(request, responder, Constants.DEFAULT_NAMESPACE, appId,
                                                  ProgramType.WEBAPP.getPrettyName().toLowerCase(), ProgramType.WEBAPP,
                                                  "start");
  }


  /**
   * stops a webapp.
   */
  @POST
  @Path("/apps/{app-id}/webapp/stop")
  public void webappStop(final HttpRequest request, final HttpResponder responder,
                         @PathParam("app-id") final String appId) {
    //TODO: Need to add a v3 API for webapp stop. Once that is done, runnableStartStop can become private.
    //TODO: This method should then call the v3 API handler method instead of calling a helper method
    programLifecycleHttpHandler.runnableStartStop(request, responder, Constants.DEFAULT_NAMESPACE, appId,
                                                  ProgramType.WEBAPP.getPrettyName().toLowerCase(), ProgramType.WEBAPP,
                                                  "stop");
  }

  /**
   * Returns status of a webapp.
   */
  @GET
  @Path("/apps/{app-id}/webapp/status")
  public void webappStatus(final HttpRequest request, final HttpResponder responder,
                           @PathParam("app-id") final String appId) {
    try {
      String accountId = getAuthenticatedAccountId(request);
      Id.Program id = Id.Program.from(accountId, appId, ProgramType.WEBAPP.getPrettyName().toLowerCase());
      runnableStatus(responder, id, ProgramType.WEBAPP);
    } catch (SecurityException e) {
      responder.sendStatus(HttpResponseStatus.UNAUTHORIZED);
    } catch (Throwable t) {
      LOG.error("Got exception:", t);
      responder.sendStatus(HttpResponseStatus.INTERNAL_SERVER_ERROR);
    }
  }

  private void runnableStatus(HttpResponder responder, Id.Program id, ProgramType type) {
    try {
      //TODO: Need to add a v3 API for webapp status. Once that is done, runnableStatus can become private in the
      //program handler class. This method should then be removed and the webappStatus handler method should call the
      // v3 API handler method instead of calling a helper method
      ProgramStatus status = programLifecycleHttpHandler.getProgramStatus(id, type);
      if (status.getStatus().equals(HttpResponseStatus.NOT_FOUND.toString())) {
        responder.sendStatus(HttpResponseStatus.NOT_FOUND);
      } else {
        JsonObject reply = new JsonObject();
        reply.addProperty("status", status.getStatus());
        responder.sendJson(HttpResponseStatus.OK, reply);
      }
    } catch (SecurityException e) {
      responder.sendStatus(HttpResponseStatus.UNAUTHORIZED);
    } catch (Throwable e) {
      LOG.error("Got exception:", e);
      responder.sendStatus(HttpResponseStatus.INTERNAL_SERVER_ERROR);
    }
  }


  /**
   * Starts a program.
   */
  @POST
  @Path("/apps/{app-id}/{runnable-type}/{runnable-id}/start")
  public void startProgram(HttpRequest request, HttpResponder responder,
                           @PathParam("app-id") final String appId,
                           @PathParam("runnable-type") final String runnableType,
                           @PathParam("runnable-id") final String runnableId) {
    rewriteRequest(request);
    programLifecycleHttpHandler.startProgram(request, responder, Constants.DEFAULT_NAMESPACE, appId, runnableType,
                                             runnableId);
  }

  /**
   * Starts a program with debugging enabled.
   */
  @POST
  @Path("/apps/{app-id}/{runnable-type}/{runnable-id}/debug")
  public void debugProgram(HttpRequest request, HttpResponder responder,
                           @PathParam("app-id") final String appId,
                           @PathParam("runnable-type") final String runnableType,
                           @PathParam("runnable-id") final String runnableId) {
    rewriteRequest(request);
    programLifecycleHttpHandler.debugProgram(request, responder, Constants.DEFAULT_NAMESPACE, appId, runnableType,
                                             runnableId);
  }

  /**
   * Stops a program.
   */
  @POST
  @Path("/apps/{app-id}/{runnable-type}/{runnable-id}/stop")
  public void stopProgram(HttpRequest request, HttpResponder responder,
                          @PathParam("app-id") final String appId,
                          @PathParam("runnable-type") final String runnableType,
                          @PathParam("runnable-id") final String runnableId) {
    rewriteRequest(request);
    programLifecycleHttpHandler.stopProgram(request, responder, Constants.DEFAULT_NAMESPACE, appId, runnableType,
                                            runnableId);
  }

  /**
   * Returns program runs based on options it returns either currently running or completed or failed.
   * Default it returns all.
   */
  @GET
  @Path("/apps/{app-id}/{runnable-type}/{runnable-id}/runs")
  public void runnableHistory(HttpRequest request, HttpResponder responder,
                              @PathParam("app-id") String appId,
                              @PathParam("runnable-type") String runnableType,
                              @PathParam("runnable-id") String runnableId,
                              @QueryParam("status") String status,
                              @QueryParam("start") String startTs,
                              @QueryParam("end") String endTs,
                              @QueryParam("limit") @DefaultValue("100") final int resultLimit) {
    rewriteRequest(request);
    programLifecycleHttpHandler.runnableHistory(request, responder, Constants.DEFAULT_NAMESPACE, appId, runnableType,
                                                runnableId, status, startTs, endTs, resultLimit);
  }

  /**
   * Get runnable runtime args.
   */
  @GET
  @Path("/apps/{app-id}/{runnable-type}/{runnable-id}/runtimeargs")
  public void getRunnableRuntimeArgs(HttpRequest request, HttpResponder responder,
                                     @PathParam("app-id") final String appId,
                                     @PathParam("runnable-type") final String runnableType,
                                     @PathParam("runnable-id") final String runnableId) {
    rewriteRequest(request);
    programLifecycleHttpHandler.getRunnableRuntimeArgs(request, responder, Constants.DEFAULT_NAMESPACE, appId,
                                                       runnableType, runnableId);
  }

  /**
   * Save runnable runtime args.
   */
  @PUT
  @Path("/apps/{app-id}/{runnable-type}/{runnable-id}/runtimeargs")
  public void saveRunnableRuntimeArgs(HttpRequest request, HttpResponder responder,
                                      @PathParam("app-id") final String appId,
                                      @PathParam("runnable-type") final String runnableType,
                                      @PathParam("runnable-id") final String runnableId) {
    rewriteRequest(request);
    programLifecycleHttpHandler.saveRunnableRuntimeArgs(request, responder, Constants.DEFAULT_NAMESPACE, appId,
                                                        runnableType, runnableId);
  }

  /**
   * Returns number of instances for a procedure.
   */
  @GET
  @Path("/apps/{app-id}/procedures/{procedure-id}/instances")
  public void getProcedureInstances(HttpRequest request, HttpResponder responder,
                                    @PathParam("app-id") final String appId,
                                    @PathParam("procedure-id") final String procedureId) {
    try {
      String accountId = getAuthenticatedAccountId(request);
      Id.Program programId = Id.Program.from(accountId, appId, procedureId);

      if (!store.programExists(programId, ProgramType.PROCEDURE)) {
        responder.sendString(HttpResponseStatus.NOT_FOUND, "Runnable not found");
        return;
      }

      int count = getProgramInstances(programId);
      responder.sendJson(HttpResponseStatus.OK, new Instances(count));
    } catch (SecurityException e) {
      responder.sendStatus(HttpResponseStatus.UNAUTHORIZED);
    } catch (Throwable throwable) {
      LOG.error("Got exception : ", throwable);
      responder.sendStatus(HttpResponseStatus.INTERNAL_SERVER_ERROR);
    }
  }


  /**
   * Sets number of instances for a procedure.
   */
  @PUT
  @Path("/apps/{app-id}/procedures/{procedure-id}/instances")
  public void setProcedureInstances(HttpRequest request, HttpResponder responder,
                                    @PathParam("app-id") final String appId,
                                    @PathParam("procedure-id") final String procedureId) {
    try {
      String accountId = getAuthenticatedAccountId(request);
      Id.Program programId = Id.Program.from(accountId, appId, procedureId);

      if (!store.programExists(programId, ProgramType.PROCEDURE)) {
        responder.sendString(HttpResponseStatus.NOT_FOUND, "Runnable not found");
        return;
      }

      int instances = getInstances(request);
      if (instances < 1) {
        responder.sendString(HttpResponseStatus.BAD_REQUEST, "Instance count should be greater than 0");
        return;
      }

      setProgramInstances(programId, instances);
      responder.sendStatus(HttpResponseStatus.OK);
    } catch (SecurityException e) {
      responder.sendStatus(HttpResponseStatus.UNAUTHORIZED);
    } catch (Throwable throwable) {
      LOG.error("Got exception : ", throwable);
      responder.sendStatus(HttpResponseStatus.INTERNAL_SERVER_ERROR);
    }
  }

  /**
   * TODO: This method should move to {@link ProgramLifecycleHttpHandler} when set and get instances v3 APIs are
   * implemented.
   */
  private void setProgramInstances(Id.Program programId, int instances) throws Exception {
    try {
      store.setProcedureInstances(programId, instances);
      ProgramRuntimeService.RuntimeInfo runtimeInfo =
        programLifecycleHttpHandler.findRuntimeInfo(programId, ProgramType.PROCEDURE);
      if (runtimeInfo != null) {
        runtimeInfo.getController().command(ProgramOptionConstants.INSTANCES,
                                            ImmutableMap.of(programId.getId(), instances)).get();
      }
    } catch (Throwable throwable) {
      LOG.warn("Exception when getting instances for {}.{} to {}. {}",
               programId.getId(), ProgramType.PROCEDURE.getPrettyName(), throwable.getMessage(), throwable);
      throw new Exception(throwable.getMessage());
    }
  }

  private int getProgramInstances(Id.Program programId) throws Exception {
    try {
      return store.getProcedureInstances(programId);
    } catch (Throwable throwable) {
      LOG.warn("Exception when getting instances for {}.{} to {}.{}",
               programId.getId(), ProgramType.PROCEDURE.getPrettyName(), throwable.getMessage(), throwable);
      throw new Exception(throwable.getMessage());
    }
  }

  /**
   * Returns number of instances for a flowlet within a flow.
   */
  @GET
  @Path("/apps/{app-id}/flows/{flow-id}/flowlets/{flowlet-id}/instances")
  public void getFlowletInstances(HttpRequest request, HttpResponder responder,
                                  @PathParam("app-id") final String appId, @PathParam("flow-id") final String flowId,
                                  @PathParam("flowlet-id") final String flowletId) {
    try {
      String accountId = getAuthenticatedAccountId(request);
      int count = store.getFlowletInstances(Id.Program.from(accountId, appId, flowId), flowletId);
      responder.sendJson(HttpResponseStatus.OK, new Instances(count));
    } catch (SecurityException e) {
      responder.sendStatus(HttpResponseStatus.UNAUTHORIZED);
    } catch (Throwable e) {
      if (respondIfElementNotFound(e, responder)) {
        return;
      }
      LOG.error("Got exception:", e);
      responder.sendStatus(HttpResponseStatus.INTERNAL_SERVER_ERROR);
    }
  }

  /**
   * Returns the number of instances for all program runnables that are passed into the data. The data is an array of
   * Json objects where each object must contain the following three elements: appId, programType, and programId
   * (flow name, service name, or procedure name). Retrieving instances only applies to flows, procedures, and user
   * services. For flows and procedures, another parameter, "runnableId", must be provided. This corresponds to the
   * flowlet/runnable for which to retrieve the instances. This does not apply to procedures.
   *
   * Example input:
   * [{"appId": "App1", "programType": "Service", "programId": "Service1", "runnableId": "Runnable1"},
   *  {"appId": "App1", "programType": "Procedure", "programId": "Proc2"},
   *  {"appId": "App2", "programType": "Flow", "programId": "Flow1", "runnableId": "Flowlet1"}]
   *
   * The response will be an array of JsonObjects each of which will contain the three input parameters
   * as well as 3 fields:
   * "provisioned" which maps to the number of instances actually provided for the input runnable,
   * "requested" which maps to the number of instances the user has requested for the input runnable,
   * "statusCode" which maps to the http status code for the data in that JsonObjects. (200, 400, 404)
   * If an error occurs in the input (i.e. in the example above, Flowlet1 does not exist), then all JsonObjects for
   * which the parameters have a valid instances will have the provisioned and requested fields status code fields
   * but all JsonObjects for which the parameters are not valid will have an error message and statusCode.
   *
   * E.g. given the above data, if there is no Flowlet1, then the response would be 200 OK with following possible data:
   * [{"appId": "App1", "programType": "Service", "programId": "Service1", "runnableId": "Runnable1",
   *   "statusCode": 200, "provisioned": 2, "requested": 2},
   *  {"appId": "App1", "programType": "Procedure", "programId": "Proc2", "statusCode": 200, "provisioned": 1,
   *   "requested": 3},
   *  {"appId": "App2", "programType": "Flow", "programId": "Flow1", "runnableId": "Flowlet1", "statusCode": 404,
   *   "error": "Runnable": Flowlet1 not found"}]
   *
   * @param request
   * @param responder
   */
  @POST
  @Path("/instances")
  public void getInstances(HttpRequest request, HttpResponder responder) {
    rewriteRequest(request);
    programLifecycleHttpHandler.getInstances(request, responder, Constants.DEFAULT_NAMESPACE);
  }

  /**
   * Returns the status for all programs that are passed into the data. The data is an array of Json objects
   * where each object must contain the following three elements: appId, programType, and programId
   * (flow name, service name, etc.).
   * <p/>
   * Example input:
   * [{"appId": "App1", "programType": "Service", "programId": "Service1"},
   * {"appId": "App1", "programType": "Procedure", "programId": "Proc2"},
   * {"appId": "App2", "programType": "Flow", "programId": "Flow1"}]
   * <p/>
   * The response will be an array of JsonObjects each of which will contain the three input parameters
   * as well as 2 fields, "status" which maps to the status of the program and "statusCode" which maps to the
   * status code for the data in that JsonObjects. If an error occurs in the
   * input (i.e. in the example above, App2 does not exist), then all JsonObjects for which the parameters
   * have a valid status will have the status field but all JsonObjects for which the parameters do not have a valid
   * status will have an error message and statusCode.
   * <p/>
   * For example, if there is no App2 in the data above, then the response would be 200 OK with following possible data:
   * [{"appId": "App1", "programType": "Service", "programId": "Service1", "statusCode": 200, "status": "RUNNING"},
   * {"appId": "App1", "programType": "Procedure", "programId": "Proc2"}, "statusCode": 200, "status": "STOPPED"},
   * {"appId":"App2", "programType":"Flow", "programId":"Flow1", "statusCode":404, "error": "App: App2 not found"}]
   *
   * @param request
   * @param responder
   */
  @POST
  @Path("/status")
  public void getStatuses(HttpRequest request, HttpResponder responder) {
    rewriteRequest(request);
    programLifecycleHttpHandler.getStatuses(request, responder, Constants.DEFAULT_NAMESPACE);
  }

  /**
   * Increases number of instance for a flowlet within a flow.
   */
  @PUT
  @Path("/apps/{app-id}/flows/{flow-id}/flowlets/{flowlet-id}/instances")
  public void setFlowletInstances(HttpRequest request, HttpResponder responder,
                                  @PathParam("app-id") final String appId, @PathParam("flow-id") final String flowId,
                                  @PathParam("flowlet-id") final String flowletId) {
    int instances = 0;
    try {
      instances = getInstances(request);
      if (instances < 1) {
        responder.sendString(HttpResponseStatus.BAD_REQUEST, "Instance count should be greater than 0");
        return;
      }
    } catch (Throwable th) {
      responder.sendString(HttpResponseStatus.BAD_REQUEST, "Invalid instance count.");
      return;
    }

    try {
      String accountId = getAuthenticatedAccountId(request);
      Id.Program programID = Id.Program.from(accountId, appId, flowId);
      int oldInstances = store.getFlowletInstances(programID, flowletId);
      if (oldInstances != instances) {
        store.setFlowletInstances(programID, flowletId, instances);
        ProgramRuntimeService.RuntimeInfo runtimeInfo = findRuntimeInfo(accountId, appId, flowId, ProgramType.FLOW,
                                                                        runtimeService);
        if (runtimeInfo != null) {
          runtimeInfo.getController().command(ProgramOptionConstants.INSTANCES,
                                              ImmutableMap.of("flowlet", flowletId,
                                                              "newInstances", String.valueOf(instances),
                                                              "oldInstances", String.valueOf(oldInstances))).get();
        }
      }
      responder.sendStatus(HttpResponseStatus.OK);
    } catch (SecurityException e) {
      responder.sendStatus(HttpResponseStatus.UNAUTHORIZED);
    } catch (Throwable e) {
      if (respondIfElementNotFound(e, responder)) {
        return;
      }
      LOG.error("Got exception:", e);
      responder.sendStatus(HttpResponseStatus.INTERNAL_SERVER_ERROR);
    }
  }

  /**
   * Changes input stream for a flowlet connection.
   */
  @PUT
  @Path("/apps/{app-id}/flows/{flow-id}/flowlets/{flowlet-id}/connections/{stream-id}")
  public void changeFlowletStreamConnection(HttpRequest request, HttpResponder responder,
                                            @PathParam("app-id") final String appId,
                                            @PathParam("flow-id") final String flowId,
                                            @PathParam("flowlet-id") final String flowletId,
                                            @PathParam("stream-id") final String streamId) throws IOException {

    try {
      Map<String, String> arguments = decodeArguments(request);
      String oldStreamId = arguments.get("oldStreamId");
      if (oldStreamId == null) {
        responder.sendString(HttpResponseStatus.BAD_REQUEST, "oldStreamId param is required");
        return;
      }

      String accountId = getAuthenticatedAccountId(request);
      StreamSpecification stream = store.getStream(Id.Account.from(accountId), streamId);
      if (stream == null) {
        responder.sendString(HttpResponseStatus.BAD_REQUEST, "Stream specified with streamId param does not exist");
        return;
      }

      Id.Program programID = Id.Program.from(accountId, appId, flowId);
      store.changeFlowletSteamConnection(programID, flowletId, oldStreamId, streamId);
      responder.sendStatus(HttpResponseStatus.OK);
    } catch (SecurityException e) {
      responder.sendStatus(HttpResponseStatus.UNAUTHORIZED);
    } catch (Throwable e) {
      if (respondIfElementNotFound(e, responder)) {
        return;
      }
      LOG.error("Got exception:", e);
      responder.sendStatus(HttpResponseStatus.INTERNAL_SERVER_ERROR);
    }
  }

  /**
   * Deploys an application with the specified name.
   */
  @PUT
  @Path("/apps/{app-id}")
  public BodyConsumer deploy(HttpRequest request, HttpResponder responder, @PathParam("app-id") final String appId) {
    rewriteRequest(request);
    try {
      return appLifecycleHttpHandler.deploy(request, responder, Constants.DEFAULT_NAMESPACE, appId);
    } catch (Exception ex) {
      responder.sendString(HttpResponseStatus.INTERNAL_SERVER_ERROR, "Deploy failed: {}" + ex.getMessage());
      return null;
    }

  }

  /**
   * Deploys an application.
   */
  @POST
  @Path("/apps")
  public BodyConsumer deploy(HttpRequest request, HttpResponder responder) {
    // null means use name provided by app spec
    rewriteRequest(request);
    try {
      return appLifecycleHttpHandler.deploy(request, responder, Constants.DEFAULT_NAMESPACE, null);
    } catch (Exception ex) {
      responder.sendString(HttpResponseStatus.INTERNAL_SERVER_ERROR, "Deploy failed: " + ex.getMessage());
      return null;
    }
  }

  /**
   * Returns next scheduled runtime of a workflow.
   */
  @GET
  @Path("/apps/{app-id}/workflows/{workflow-id}/nextruntime")
  public void getScheduledRunTime(HttpRequest request, HttpResponder responder,
                                  @PathParam("app-id") final String appId,
                                  @PathParam("workflow-id") final String workflowId) {
    try {
      String accountId = getAuthenticatedAccountId(request);
      Id.Program id = Id.Program.from(accountId, appId, workflowId);
      List<ScheduledRuntime> runtimes = scheduler.nextScheduledRuntime(id, ProgramType.WORKFLOW);

      JsonArray array = new JsonArray();
      for (ScheduledRuntime runtime : runtimes) {
        JsonObject object = new JsonObject();
        object.addProperty("id", runtime.getScheduleId());
        object.addProperty("time", runtime.getTime());
        array.add(object);
      }
      responder.sendJson(HttpResponseStatus.OK, array);
    } catch (SecurityException e) {
      responder.sendStatus(HttpResponseStatus.UNAUTHORIZED);
    } catch (Throwable e) {
      LOG.error("Got exception:", e);
      responder.sendStatus(HttpResponseStatus.INTERNAL_SERVER_ERROR);
    }
  }

  /**
   * Returns the schedule ids for a given workflow.
   */
  @GET
  @Path("/apps/{app-id}/workflows/{workflow-id}/schedules")
  public void workflowSchedules(HttpRequest request, HttpResponder responder,
                                @PathParam("app-id") final String appId,
                                @PathParam("workflow-id") final String workflowId) {
    try {
      String accountId = getAuthenticatedAccountId(request);
      Id.Program id = Id.Program.from(accountId, appId, workflowId);
      responder.sendJson(HttpResponseStatus.OK, scheduler.getScheduleIds(id, ProgramType.WORKFLOW));
    } catch (SecurityException e) {
      responder.sendStatus(HttpResponseStatus.UNAUTHORIZED);
    } catch (Throwable e) {
      LOG.error("Got exception:", e);
      responder.sendStatus(HttpResponseStatus.INTERNAL_SERVER_ERROR);
    }
  }

  /**
   * Get schedule state.
   */
  @GET
  @Path("/apps/{app-id}/workflows/{workflow-id}/schedules/{schedule-id}/status")
  public void getScheuleState(HttpRequest request, HttpResponder responder,
                              @PathParam("app-id") final String appId,
                              @PathParam("workflow-id") final String workflowId,
                              @PathParam("schedule-id") final String scheduleId) {
    try {
      // get the accountId to catch if there is a security exception
      String accountId = getAuthenticatedAccountId(request);
      JsonObject json = new JsonObject();
      json.addProperty("status", scheduler.scheduleState(scheduleId).toString());
      responder.sendJson(HttpResponseStatus.OK, json);
    } catch (SecurityException e) {
      responder.sendStatus(HttpResponseStatus.UNAUTHORIZED);
    } catch (Throwable e) {
      LOG.error("Got exception:", e);
      responder.sendStatus(HttpResponseStatus.INTERNAL_SERVER_ERROR);
    }
  }

  /**
   * Suspend a workflow schedule.
   */
  @POST
  @Path("/apps/{app-id}/workflows/{workflow-id}/schedules/{schedule-id}/suspend")
  public void workflowScheduleSuspend(HttpRequest request, HttpResponder responder,
                                      @PathParam("app-id") final String appId,
                                      @PathParam("workflow-id") final String workflowId,
                                      @PathParam("schedule-id") final String scheduleId) {
    try {
      // get the accountId to catch if there is a security exception
      String accountId = getAuthenticatedAccountId(request);
      Scheduler.ScheduleState state = scheduler.scheduleState(scheduleId);
      switch (state) {
        case NOT_FOUND:
          responder.sendStatus(HttpResponseStatus.NOT_FOUND);
          break;
        case SCHEDULED:
          scheduler.suspendSchedule(scheduleId);
          responder.sendJson(HttpResponseStatus.OK, "OK");
          break;
        case SUSPENDED:
          responder.sendJson(HttpResponseStatus.CONFLICT, "Schedule already suspended");
          break;
      }
    } catch (SecurityException e) {
      responder.sendStatus(HttpResponseStatus.UNAUTHORIZED);
    } catch (Throwable e) {
      LOG.error("Got exception:", e);
      responder.sendStatus(HttpResponseStatus.INTERNAL_SERVER_ERROR);
    }
  }

  /**
   * Resume a workflow schedule.
   */
  @POST
  @Path("/apps/{app-id}/workflows/{workflow-id}/schedules/{schedule-id}/resume")
  public void workflowScheduleResume(HttpRequest request, HttpResponder responder,
                                     @PathParam("app-id") final String appId,
                                     @PathParam("workflow-id") final String workflowId,
                                     @PathParam("schedule-id") final String scheduleId) {

    try {
      // get the accountId to catch if there is a security exception
      String accountId = getAuthenticatedAccountId(request);
      Scheduler.ScheduleState state = scheduler.scheduleState(scheduleId);
      switch (state) {
        case NOT_FOUND:
          responder.sendStatus(HttpResponseStatus.NOT_FOUND);
          break;
        case SCHEDULED:
          responder.sendJson(HttpResponseStatus.CONFLICT, "Already resumed");
          break;
        case SUSPENDED:
          scheduler.resumeSchedule(scheduleId);
          responder.sendJson(HttpResponseStatus.OK, "OK");
          break;
      }
    } catch (SecurityException e) {
      responder.sendStatus(HttpResponseStatus.UNAUTHORIZED);
    } catch (Throwable e) {
      LOG.error("Got exception:", e);
      responder.sendStatus(HttpResponseStatus.INTERNAL_SERVER_ERROR);
    }
  }

  @GET
  @Path("/apps/{app-id}/procedures/{procedure-id}/live-info")
  @SuppressWarnings("unused")
  public void procedureLiveInfo(HttpRequest request, HttpResponder responder,
                                @PathParam("app-id") final String appId,
                                @PathParam("procedure-id") final String procedureId) {
    getLiveInfo(request, responder, appId, procedureId, ProgramType.PROCEDURE, runtimeService);
  }

  @GET
  @Path("/apps/{app-id}/flows/{flow-id}/live-info")
  @SuppressWarnings("unused")
  public void flowLiveInfo(HttpRequest request, HttpResponder responder,
                           @PathParam("app-id") final String appId,
                           @PathParam("flow-id") final String flowId) {
    getLiveInfo(request, responder, appId, flowId, ProgramType.FLOW, runtimeService);
  }

  /**
   * Returns specification of a runnable - flow.
   */
  @GET
  @Path("/apps/{app-id}/flows/{flow-id}")
  public void flowSpecification(HttpRequest request, HttpResponder responder,
                                @PathParam("app-id") final String appId,
                                @PathParam("flow-id")final String flowId) {
    runnableSpecification(request, responder, appId, ProgramType.FLOW, flowId);
  }

  /**
   * Returns specification of procedure.
   */
  @GET
  @Path("/apps/{app-id}/procedures/{procedure-id}")
  public void procedureSpecification(HttpRequest request, HttpResponder responder,
                                     @PathParam("app-id") final String appId,
                                     @PathParam("procedure-id")final String procId) {
    runnableSpecification(request, responder, appId, ProgramType.PROCEDURE, procId);
  }

  /**
   * Returns specification of mapreduce.
   */
  @GET
  @Path("/apps/{app-id}/mapreduce/{mapreduce-id}")
  public void mapreduceSpecification(HttpRequest request, HttpResponder responder,
                                     @PathParam("app-id") final String appId,
                                     @PathParam("mapreduce-id")final String mapreduceId) {
    runnableSpecification(request, responder, appId, ProgramType.MAPREDUCE, mapreduceId);
  }

  /**
   * Returns specification of spark program.
   */
  @GET
  @Path("/apps/{app-id}/spark/{spark-id}")
  public void sparkSpecification(HttpRequest request, HttpResponder responder,
                                     @PathParam("app-id") final String appId,
                                     @PathParam("spark-id")final String sparkId) {
    runnableSpecification(request, responder, appId, ProgramType.SPARK, sparkId);
  }

  /**
   * Returns specification of workflow.
   */
  @GET
  @Path("/apps/{app-id}/workflows/{workflow-id}")
  public void workflowSpecification(HttpRequest request, HttpResponder responder,
                                    @PathParam("app-id") final String appId,
                                    @PathParam("workflow-id")final String workflowId) {
    runnableSpecification(request, responder, appId, ProgramType.WORKFLOW, workflowId);
  }

  @GET
  @Path("/apps/{app-id}/services/{service-id}")
  public void serviceSpecification(HttpRequest request, HttpResponder responder,
                                   @PathParam("app-id") String appId,
                                   @PathParam("service-id") String serviceId) {
    runnableSpecification(request, responder, appId, ProgramType.SERVICE, serviceId);
  }


  /**
   * TODO: When v3 specification APIs are implemented, this method should move to {@link ProgramLifecycleHttpHandler},
   * The specification APIs should just call their corresponding v3 API handler methods.
   */
  private void runnableSpecification(HttpRequest request, HttpResponder responder,
                                     final String appId, ProgramType runnableType,
                                     final String runnableId) {
    try {
      String accountId = getAuthenticatedAccountId(request);
      Id.Program id = Id.Program.from(accountId, appId, runnableId);
      String specification = programLifecycleHttpHandler.getProgramSpecification(id, runnableType);
      if (specification == null || specification.isEmpty()) {
        responder.sendStatus(HttpResponseStatus.NOT_FOUND);
      } else {
        responder.sendByteArray(HttpResponseStatus.OK, specification.getBytes(Charsets.UTF_8),
                                ImmutableMultimap.of(HttpHeaders.Names.CONTENT_TYPE, "application/json"));
      }
    } catch (SecurityException e) {
      responder.sendStatus(HttpResponseStatus.UNAUTHORIZED);
    } catch (Throwable e) {
      LOG.error("Got exception:", e);
      responder.sendStatus(HttpResponseStatus.INTERNAL_SERVER_ERROR);
    }
  }

  /**
   * Gets application deployment status.
   */
  @GET
  @Path("/deploy/status")
  public void getDeployStatus(HttpRequest request, HttpResponder responder) {
    rewriteRequest(request);
    appLifecycleHttpHandler.getDeployStatus(request, responder, Constants.DEFAULT_NAMESPACE);
  }


  /**
   * Promote an application to another CDAP instance.
   */
  @POST
  @Path("/apps/{app-id}/promote")
  public void promoteApp(HttpRequest request, HttpResponder responder, @PathParam("app-id") final String appId) {
    try {
      String postBody = null;

      try {
        postBody = IOUtils.toString(new ChannelBufferInputStream(request.getContent()));
      } catch (IOException e) {
        responder.sendError(HttpResponseStatus.BAD_REQUEST, e.getMessage());
        return;
      }

      Map<String, String> content = null;
      try {
        content = GSON.fromJson(postBody, STRING_MAP_TYPE);
      } catch (JsonSyntaxException e) {
        responder.sendError(HttpResponseStatus.BAD_REQUEST, "Not a valid body specified.");
        return;
      }

      if (!content.containsKey("hostname")) {
        responder.sendError(HttpResponseStatus.BAD_REQUEST, "Hostname not specified.");
        return;
      }

      // Checks DNS, Ipv4, Ipv6 address in one go.
      String hostname = content.get("hostname");
      Preconditions.checkArgument(!hostname.isEmpty(), "Empty hostname passed.");

      String accountId = getAuthenticatedAccountId(request);
      String token = request.getHeader(Constants.Gateway.API_KEY);

      final Location appArchive = store.getApplicationArchiveLocation(Id.Application.from(accountId, appId));
      if (appArchive == null || !appArchive.exists()) {
        throw new IOException("Unable to locate the application.");
      }

      if (!promote(token, accountId, appId, hostname)) {
        responder.sendError(HttpResponseStatus.INTERNAL_SERVER_ERROR, "Failed to promote application " + appId);
      } else {
        responder.sendStatus(HttpResponseStatus.OK);
      }
    } catch (SecurityException e) {
      responder.sendStatus(HttpResponseStatus.UNAUTHORIZED);
    } catch (Throwable e) {
      LOG.error("Got exception:", e);
      responder.sendStatus(HttpResponseStatus.INTERNAL_SERVER_ERROR);
    }
  }

  public boolean promote(String authToken, String accountId, String appId, String hostname) throws Exception {

    try {
      final Location appArchive = store.getApplicationArchiveLocation(Id.Application.from(accountId,
                                                                                          appId));
      if (appArchive == null || !appArchive.exists()) {
        throw new Exception("Unable to locate the application.");
      }

      String schema = "https";
      if ("localhost".equals(hostname)) {
        schema = "http";
      }

      // Construct URL for promotion of application to remote cluster
      int gatewayPort;
      if (configuration.getBoolean(Constants.Security.SSL_ENABLED)) {
        gatewayPort = Integer.parseInt(configuration.get(Constants.Router.ROUTER_SSL_PORT,
                                                         Constants.Router.DEFAULT_ROUTER_SSL_PORT));
      } else {
        gatewayPort = Integer.parseInt(configuration.get(Constants.Router.ROUTER_PORT,
                                                         Constants.Router.DEFAULT_ROUTER_PORT));
      }

      String url = String.format("%s://%s:%s/v2/apps/%s",
                                 schema, hostname, gatewayPort, appId);

      SimpleAsyncHttpClient client = new SimpleAsyncHttpClient.Builder()
        .setUrl(url)
        .setRequestTimeoutInMs((int) UPLOAD_TIMEOUT)
        .setHeader("X-Archive-Name", appArchive.getName())
        .setHeader(Constants.Gateway.API_KEY, authToken)
        .build();

      try {
        Future<Response> future = client.put(new LocationBodyGenerator(appArchive));
        Response response = future.get(UPLOAD_TIMEOUT, TimeUnit.MILLISECONDS);
        if (response.getStatusCode() != 200) {
          throw new RuntimeException(response.getResponseBody());
        }
        return true;
      } finally {
        client.close();
      }
    } catch (Exception ex) {
      LOG.warn(ex.getMessage(), ex);
      throw ex;
    }
  }

  private static final class LocationBodyGenerator implements BodyGenerator {

    private final Location location;

    private LocationBodyGenerator(Location location) {
      this.location = location;
    }

    @Override
    public Body createBody() throws IOException {
      final InputStream input = location.getInputStream();

      return new Body() {
        @Override
        public long getContentLength() {
          try {
            return location.length();
          } catch (IOException e) {
            throw Throwables.propagate(e);
          }
        }

        @Override
        public long read(ByteBuffer buffer) throws IOException {
          // Fast path
          if (buffer.hasArray()) {
            int len = input.read(buffer.array(), buffer.arrayOffset() + buffer.position(), buffer.remaining());
            if (len > 0) {
              buffer.position(buffer.position() + len);
            }
            return len;
          }

          byte[] bytes = new byte[buffer.remaining()];
          int len = input.read(bytes);
          if (len < 0) {
            return len;
          }
          buffer.put(bytes, 0, len);
          return len;
        }

        @Override
        public void close() throws IOException {
          input.close();
        }
      };
    }
  }

  /**
   * Delete an application specified by appId.
   */
  @DELETE
  @Path("/apps/{app-id}")
  public void deleteApp(HttpRequest request, HttpResponder responder,
                        @PathParam("app-id") final String appId) {
    rewriteRequest(request);
    appLifecycleHttpHandler.deleteApp(request, responder, Constants.DEFAULT_NAMESPACE, appId);
  }

  /**
   * Deletes all applications in CDAP.
   */
  @DELETE
  @Path("/apps")
  public void deleteAllApps(HttpRequest request, HttpResponder responder) {
    rewriteRequest(request);
    appLifecycleHttpHandler.deleteAllApps(request, responder, Constants.DEFAULT_NAMESPACE);
  }

  /**
   * Deletes queues.
   */
  @DELETE
  @Path("/apps/{app-id}/flows/{flow-id}/queues")
  public void deleteFlowQueues(HttpRequest request, HttpResponder responder,
                               @PathParam("app-id") final String appId,
                               @PathParam("flow-id") final String flowId) {
    String accountId = getAuthenticatedAccountId(request);
    Id.Program programId = Id.Program.from(accountId, appId, flowId);
    try {
      //TODO: This method should eventually delegate to its corresponding v3 handler method once that is implemented
      //getProgramStatus should become private in ProgramLifecycleHttpHandler.
      ProgramStatus status = programLifecycleHttpHandler.getProgramStatus(programId, ProgramType.FLOW);
      if (status.getStatus().equals(HttpResponseStatus.NOT_FOUND.toString())) {
        responder.sendStatus(HttpResponseStatus.NOT_FOUND);
      } else if (status.getStatus().equals("RUNNING")) {
        responder.sendString(HttpResponseStatus.FORBIDDEN, "Flow is running, please stop it first.");
      } else {
        queueAdmin.dropAllForFlow(appId, flowId);
        // delete process metrics that are used to calculate the queue size (process.events.pending metric name)
        deleteProcessMetricsForFlow(appId, flowId);
        responder.sendStatus(HttpResponseStatus.OK);
      }
    } catch (SecurityException e) {
      responder.sendStatus(HttpResponseStatus.UNAUTHORIZED);
    } catch (Throwable e) {
      LOG.error("Got exception:", e);
      responder.sendStatus(HttpResponseStatus.INTERNAL_SERVER_ERROR);
    }
  }

  @DELETE
  @Path("/queues")
  public void clearQueues(HttpRequest request, final HttpResponder responder) {
    clear(request, responder, ToClear.QUEUES);
  }

  @DELETE
  @Path("/streams")
  public void clearStreams(HttpRequest request, final HttpResponder responder) {
    clear(request, responder, ToClear.STREAMS);
  }

  private static enum ToClear {
    QUEUES, STREAMS
  }

  private void clear(HttpRequest request, final HttpResponder responder, ToClear toClear) {
    try {
      getAuthenticatedAccountId(request);
      try {
        if (toClear == ToClear.QUEUES) {
          queueAdmin.dropAll();
        } else if (toClear == ToClear.STREAMS) {
          streamAdmin.dropAll();
        }
        responder.sendStatus(HttpResponseStatus.OK);
      } catch (Exception e) {
        LOG.error("Exception clearing data fabric: ", e);
        responder.sendStatus(HttpResponseStatus.INTERNAL_SERVER_ERROR);
      }
    } catch (SecurityException e) {
      responder.sendStatus(HttpResponseStatus.UNAUTHORIZED);
    } catch (IllegalArgumentException e) {
      responder.sendString(HttpResponseStatus.BAD_REQUEST, e.getMessage());
    }  catch (Throwable e) {
      LOG.error("Caught exception", e);
      responder.sendStatus(HttpResponseStatus.INTERNAL_SERVER_ERROR);
    }
  }

  // deletes the process metrics for a flow
  private void deleteProcessMetricsForFlow(String application, String flow) throws IOException {
    Iterable<Discoverable> discoverables = this.discoveryServiceClient.discover(Constants.Service.METRICS);
    Discoverable discoverable = new TimeLimitEndpointStrategy(new RandomEndpointStrategy(discoverables),
                                                              3L, TimeUnit.SECONDS).pick();

    if (discoverable == null) {
      LOG.error("Fail to get any metrics endpoint for deleting metrics.");
      throw new IOException("Can't find Metrics endpoint");
    }

    LOG.debug("Deleting metrics for flow {}.{}", application, flow);
    String url = String.format("http://%s:%d%s/metrics/system/apps/%s/flows/%s?prefixEntity=process",
                               discoverable.getSocketAddress().getHostName(),
                               discoverable.getSocketAddress().getPort(),
                               Constants.Gateway.API_VERSION_2,
                               application, flow);

    long timeout = TimeUnit.MILLISECONDS.convert(1, TimeUnit.MINUTES);

    SimpleAsyncHttpClient client = new SimpleAsyncHttpClient.Builder()
      .setUrl(url)
      .setRequestTimeoutInMs((int) timeout)
      .build();

    try {
      client.delete().get(timeout, TimeUnit.MILLISECONDS);
    } catch (Exception e) {
      LOG.error("exception making metrics delete call", e);
      Throwables.propagate(e);
    } finally {
      client.close();
    }
  }

  @GET
  @Path("/apps/{app-id}/workflows/{workflow-name}/current")
  public void workflowStatus(HttpRequest request, final HttpResponder responder,
                             @PathParam("app-id") String appId, @PathParam("workflow-name") String workflowName) {

    try {
      String accountId = getAuthenticatedAccountId(request);
      workflowClient.getWorkflowStatus(accountId, appId, workflowName,
                                       new WorkflowClient.Callback() {
                                         @Override
                                         public void handle(WorkflowClient.Status status) {
                                           if (status.getCode() == WorkflowClient.Status.Code.NOT_FOUND) {
                                             responder.sendStatus(HttpResponseStatus.NOT_FOUND);
                                           } else if (status.getCode() == WorkflowClient.Status.Code.OK) {
                                             responder.sendByteArray(HttpResponseStatus.OK,
                                                                     status.getResult().getBytes(),
                                                                     ImmutableMultimap.of(
                                                                       HttpHeaders.Names.CONTENT_TYPE,
                                                                       "application/json; charset=utf-8"));

                                           } else {
                                             responder.sendError(HttpResponseStatus.INTERNAL_SERVER_ERROR,
                                                                 status.getResult());
                                           }
                                         }
                                       });
    } catch (SecurityException e) {
      responder.sendStatus(HttpResponseStatus.UNAUTHORIZED);
    } catch (Throwable e) {
      LOG.error("Caught exception", e);
      responder.sendStatus(HttpResponseStatus.INTERNAL_SERVER_ERROR);
    }
  }

  /**
   * Returns a list of flows associated with an account.
   */
  @GET
  @Path("/flows")
  public void getAllFlows(HttpRequest request, HttpResponder responder) {
    programList(request, responder, ProgramType.FLOW, null, store);
  }

  /**
   * Returns a list of procedures associated with an account.
   */
  @GET
  @Path("/procedures")
  public void getAllProcedures(HttpRequest request, HttpResponder responder) {
    programList(request, responder, ProgramType.PROCEDURE, null, store);
  }

  /**
   * Returns a list of map/reduces associated with an account.
   */
  @GET
  @Path("/mapreduce")
  public void getAllMapReduce(HttpRequest request, HttpResponder responder) {
    programList(request, responder, ProgramType.MAPREDUCE, null, store);
  }

  /**
   * Returns a list of spark jobs associated with an account.
   */
  @GET
  @Path("/spark")
  public void getAllSpark(HttpRequest request, HttpResponder responder) {
    programList(request, responder, ProgramType.SPARK, null, store);
  }

  /**
   * Returns a list of workflows associated with an account.
   */
  @GET
  @Path("/workflows")
  public void getAllWorkflows(HttpRequest request, HttpResponder responder) {
    programList(request, responder, ProgramType.WORKFLOW, null, store);
  }

  /**
   * Returns a list of applications associated with an account.
   */
  @GET
  @Path("/apps")
  public void getAllApps(HttpRequest request, HttpResponder responder) {
    rewriteRequest(request);
    appLifecycleHttpHandler.getAllApps(request, responder, Constants.DEFAULT_NAMESPACE);
  }

  /**
   * Returns the info associated with the application.
   */
  @GET
  @Path("/apps/{app-id}")
  public void getAppInfo(HttpRequest request, HttpResponder responder,
                         @PathParam("app-id") final String appId) {
    rewriteRequest(request);
    appLifecycleHttpHandler.getAppInfo(request, responder, Constants.DEFAULT_NAMESPACE, appId);
  }

  /**
   * Returns a list of procedure associated with account & application.
   */
  @GET
  @Path("/apps/{app-id}/flows")
  public void getFlowsByApp(HttpRequest request, HttpResponder responder,
                            @PathParam("app-id") final String appId) {
    programList(request, responder, ProgramType.FLOW, appId, store);
  }

  /**
   * Returns a list of procedure associated with account & application.
   */
  @GET
  @Path("/apps/{app-id}/procedures")
  public void getProceduresByApp(HttpRequest request, HttpResponder responder,
                                 @PathParam("app-id") final String appId) {
    programList(request, responder, ProgramType.PROCEDURE, appId, store);
  }

  /**
   * Returns a list of procedure associated with account & application.
   */
  @GET
  @Path("/apps/{app-id}/mapreduce")
  public void getMapreduceByApp(HttpRequest request, HttpResponder responder,
                                @PathParam("app-id") final String appId) {
    programList(request, responder, ProgramType.MAPREDUCE, appId, store);
  }

  /**
   * Returns a list of spark jobs associated with account & application.
   */
  @GET
  @Path("/apps/{app-id}/spark")
  public void getSparkByApp(HttpRequest request, HttpResponder responder,
                                @PathParam("app-id") final String appId) {
    programList(request, responder, ProgramType.SPARK, appId, store);
  }

  /**
   * Returns a list of procedure associated with account & application.
   */
  @GET
  @Path("/apps/{app-id}/workflows")
  public void getWorkflowssByApp(HttpRequest request, HttpResponder responder,
                                 @PathParam("app-id") final String appId) {
    programList(request, responder, ProgramType.WORKFLOW, appId, store);
  }

  /**
   * Returns a list of streams associated with account.
   */
  @GET
  @Path("/streams")
  public void getStreams(HttpRequest request, HttpResponder responder) {
    dataList(request, responder, Data.STREAM, null, null);
  }

  /**
   * Returns a stream associated with account.
   */
  @GET
  @Path("/streams/{stream-id}")
  public void getStreamSpecification(HttpRequest request, HttpResponder responder,
                                     @PathParam("stream-id") final String streamId) {
    dataList(request, responder, Data.STREAM, streamId, null);
  }

  /**
   * Returns a list of streams associated with application.
   */
  @GET
  @Path("/apps/{app-id}/streams")
  public void getStreamsByApp(HttpRequest request, HttpResponder responder,
                              @PathParam("app-id") final String appId) {
    dataList(request, responder, Data.STREAM, null, appId);
  }

  /**
   * Returns a list of dataset associated with account.
   */
  @GET
  @Path("/datasets")
  public void getDatasets(HttpRequest request, HttpResponder responder) {
    dataList(request, responder, Data.DATASET, null, null);
  }

  /**
   * Returns a dataset associated with account.
   */
  @GET
  @Path("/datasets/{dataset-id}")
  public void getDatasetSpecification(HttpRequest request, HttpResponder responder,
                                      @PathParam("dataset-id") final String datasetId) {
    dataList(request, responder, Data.DATASET, datasetId, null);
  }

  /**
   * Returns a list of dataset associated with application.
   */
  @GET
  @Path("/apps/{app-id}/datasets")
  public void getDatasetsByApp(HttpRequest request, HttpResponder responder,
                               @PathParam("app-id") final String appId) {
    dataList(request, responder, Data.DATASET, null, appId);
  }

  private void dataList(HttpRequest request, HttpResponder responder, Data type, String name, String appId) {
    try {
      if ((name != null && name.isEmpty()) || (appId != null && appId.isEmpty())) {
        responder.sendString(HttpResponseStatus.BAD_REQUEST, "Empty name provided");
        return;
      }

      String accountId = getAuthenticatedAccountId(request);
      Id.Program program = Id.Program.from(accountId, appId == null ? "" : appId, "");
      String json = name != null ? getDataEntity(program, type, name) :
        appId != null ? listDataEntitiesByApp(program, type) : listDataEntities(program, type);
      if (json.isEmpty()) {
        responder.sendStatus(HttpResponseStatus.NOT_FOUND);
      } else {
        responder.sendByteArray(HttpResponseStatus.OK, json.getBytes(Charsets.UTF_8),
                                ImmutableMultimap.of(HttpHeaders.Names.CONTENT_TYPE, "application/json"));
      }
    } catch (SecurityException e) {
      responder.sendStatus(HttpResponseStatus.UNAUTHORIZED);
    } catch (Throwable e) {
      LOG.error("Got exception : ", e);
      responder.sendStatus(HttpResponseStatus.INTERNAL_SERVER_ERROR);
    }
  }

  private String getDataEntity(Id.Program programId, Data type, String name) throws Exception {
    try {
      Id.Account account = new Id.Account(programId.getAccountId());
      if (type == Data.DATASET) {
        DatasetSpecification dsSpec = getDatasetSpec(name);
        String typeName = null;
        if (dsSpec != null) {
          typeName = dsSpec.getType();
        }
        return GSON.toJson(makeDataSetRecord(name, typeName));
      } else if (type == Data.STREAM) {
        StreamSpecification spec = store.getStream(account, name);
        return spec == null ? "" : GSON.toJson(makeStreamRecord(spec.getName(), spec));
      }
      return "";
    } catch (OperationException e) {
      LOG.warn(e.getMessage(), e);
      throw new Exception("Could not retrieve data specs for " + programId.toString() + ", reason: " + e.getMessage());
    }
  }

  private String listDataEntities(Id.Program programId, Data type) throws Exception {
    try {
      if (type == Data.DATASET) {
        Collection<DatasetSpecification> instances = dsFramework.getInstances();
        List<DatasetRecord> result = Lists.newArrayListWithExpectedSize(instances.size());
        for (DatasetSpecification instance : instances) {
          result.add(makeDataSetRecord(instance.getName(), instance.getType()));
        }
        return GSON.toJson(result);
      } else if (type == Data.STREAM) {
        Collection<StreamSpecification> specs = store.getAllStreams(new Id.Account(programId.getAccountId()));
        List<StreamRecord> result = Lists.newArrayListWithExpectedSize(specs.size());
        for (StreamSpecification spec : specs) {
          result.add(makeStreamRecord(spec.getName(), null));
        }
        return GSON.toJson(result);
      }
      return "";
    } catch (OperationException e) {
      LOG.warn(e.getMessage(), e);
      throw new Exception("Could not retrieve data specs for " + programId.toString() + ", reason: " + e.getMessage());
    }
  }

  private String listDataEntitiesByApp(Id.Program programId, Data type) throws Exception {
    try {
      Id.Account account = new Id.Account(programId.getAccountId());
      ApplicationSpecification appSpec = store.getApplication(new Id.Application(
        account, programId.getApplicationId()));
      if (type == Data.DATASET) {
        Set<String> dataSetsUsed = dataSetsUsedBy(appSpec);
        List<DatasetRecord> result = Lists.newArrayListWithExpectedSize(dataSetsUsed.size());
        for (String dsName : dataSetsUsed) {
          String typeName = null;
          DatasetSpecification dsSpec = getDatasetSpec(dsName);
          if (dsSpec != null) {
            typeName = dsSpec.getType();
          }
          result.add(makeDataSetRecord(dsName, typeName));
        }
        return GSON.toJson(result);
      }
      if (type == Data.STREAM) {
        Set<String> streamsUsed = streamsUsedBy(appSpec);
        List<StreamRecord> result = Lists.newArrayListWithExpectedSize(streamsUsed.size());
        for (String streamName : streamsUsed) {
          result.add(makeStreamRecord(streamName, null));
        }
        return GSON.toJson(result);
      }
      return "";
    } catch (OperationException e) {
      LOG.warn(e.getMessage(), e);
      throw new Exception("Could not retrieve data specs for " + programId.toString() + ", reason: " + e.getMessage());
    }
  }

  @Nullable
  private DatasetSpecification getDatasetSpec(String dsName) {
    try {
      return dsFramework.getDatasetSpec(dsName);
    } catch (Exception e) {
      LOG.warn("Couldn't get spec for dataset: " + dsName);
      return null;
    }
  }

  private Set<String> dataSetsUsedBy(FlowSpecification flowSpec) {
    Set<String> result = Sets.newHashSet();
    for (FlowletDefinition flowlet : flowSpec.getFlowlets().values()) {
      result.addAll(flowlet.getDatasets());
    }
    return result;
  }

  private Set<String> dataSetsUsedBy(ApplicationSpecification appSpec) {
    Set<String> result = Sets.newHashSet();
    for (FlowSpecification flowSpec : appSpec.getFlows().values()) {
      result.addAll(dataSetsUsedBy(flowSpec));
    }
    for (ProcedureSpecification procSpec : appSpec.getProcedures().values()) {
      result.addAll(procSpec.getDataSets());
    }
    for (MapReduceSpecification mrSpec : appSpec.getMapReduce().values()) {
      result.addAll(mrSpec.getDataSets());
    }
    return result;
  }

  private Set<String> streamsUsedBy(FlowSpecification flowSpec) {
    Set<String> result = Sets.newHashSet();
    for (FlowletConnection con : flowSpec.getConnections()) {
      if (FlowletConnection.Type.STREAM == con.getSourceType()) {
        result.add(con.getSourceName());
      }
    }
    return result;
  }

  private Set<String> streamsUsedBy(ApplicationSpecification appSpec) {
    Set<String> result = Sets.newHashSet();
    for (FlowSpecification flowSpec : appSpec.getFlows().values()) {
      result.addAll(streamsUsedBy(flowSpec));
    }
    result.addAll(appSpec.getStreams().keySet());
    return result;
  }

  /**
   * Returns all flows associated with a stream.
   */
  @GET
  @Path("/streams/{stream-id}/flows")
  public void getFlowsByStream(HttpRequest request, HttpResponder responder,
                               @PathParam("stream-id") final String streamId) {
    programListByDataAccess(request, responder, ProgramType.FLOW, Data.STREAM, streamId);
  }

  /**
   * Returns all flows associated with a dataset.
   */
  @GET
  @Path("/datasets/{dataset-id}/flows")
  public void getFlowsByDataset(HttpRequest request, HttpResponder responder,
                                @PathParam("dataset-id") final String datasetId) {
    programListByDataAccess(request, responder, ProgramType.FLOW, Data.DATASET, datasetId);
  }

  private void programListByDataAccess(HttpRequest request, HttpResponder responder,
                                       ProgramType type, Data data, String name) {
    try {
      if (name.isEmpty()) {
        responder.sendString(HttpResponseStatus.BAD_REQUEST, data.prettyName().toLowerCase() + " name is empty");
        return;
      }
      String accountId = getAuthenticatedAccountId(request);
      Id.Program programId = Id.Program.from(accountId, "", "");
      String list = listProgramsByDataAccess(programId, type, data, name);
      if (list.isEmpty()) {
        responder.sendStatus(HttpResponseStatus.NOT_FOUND);
      } else {
        responder.sendByteArray(HttpResponseStatus.OK, list.getBytes(Charsets.UTF_8),
                                ImmutableMultimap.of(HttpHeaders.Names.CONTENT_TYPE, "application/json"));
      }
    } catch (SecurityException e) {
      responder.sendStatus(HttpResponseStatus.UNAUTHORIZED);
    } catch (Throwable e) {
      LOG.error("Got exception:", e);
      responder.sendStatus(HttpResponseStatus.INTERNAL_SERVER_ERROR);
    }
  }

  private String listProgramsByDataAccess(Id.Program programId, ProgramType type, Data data,
                                          String name) throws Exception {
    try {
      List<ProgramRecord> result = Lists.newArrayList();
      Collection<ApplicationSpecification> appSpecs = store.getAllApplications(
        new Id.Account(programId.getAccountId()));
      if (appSpecs != null) {
        for (ApplicationSpecification appSpec : appSpecs) {
          if (type == ProgramType.FLOW) {
            for (FlowSpecification flowSpec : appSpec.getFlows().values()) {
              if ((data == Data.DATASET && usesDataSet(flowSpec, name))
                || (data == Data.STREAM && usesStream(flowSpec, name))) {
                result.add(makeProgramRecord(appSpec.getName(), flowSpec, ProgramType.FLOW));
              }
            }
          } else if (type == ProgramType.PROCEDURE) {
            for (ProcedureSpecification procedureSpec : appSpec.getProcedures().values()) {
              if (data == Data.DATASET && procedureSpec.getDataSets().contains(name)) {
                result.add(makeProgramRecord(appSpec.getName(), procedureSpec, ProgramType.PROCEDURE));
              }
            }
          } else if (type == ProgramType.MAPREDUCE) {
            for (MapReduceSpecification mrSpec : appSpec.getMapReduce().values()) {
              if (data == Data.DATASET && mrSpec.getDataSets().contains(name)) {
                result.add(makeProgramRecord(appSpec.getName(), mrSpec, ProgramType.MAPREDUCE));
              }
            }
          }
        }
      }
      return GSON.toJson(result);
    } catch (OperationException e) {
      LOG.warn(e.getMessage(), e);
      throw new Exception("Could not retrieve application specs for " +
                                             programId.toString() + ", reason: " + e.getMessage());
    }
  }

  private static boolean usesDataSet(FlowSpecification flowSpec, String dataset) {
    for (FlowletDefinition flowlet : flowSpec.getFlowlets().values()) {
      if (flowlet.getDatasets().contains(dataset)) {
        return true;
      }
    }
    return false;
  }

  private static boolean usesStream(FlowSpecification flowSpec, String stream) {
    for (FlowletConnection con : flowSpec.getConnections()) {
      if (FlowletConnection.Type.STREAM == con.getSourceType() && stream.equals(con.getSourceName())) {
        return true;
      }
    }
    return false;
  }

   /* -----------------  helpers to return Json consistently -------------- */

  private static DatasetRecord makeDataSetRecord(String name, String classname) {
    return new DatasetRecord("Dataset", name, name, classname);
  }

  private static StreamRecord makeStreamRecord(String name, StreamSpecification specification) {
    return new StreamRecord("Stream", name, name, GSON.toJson(specification));
  }

  /**
   * DO NOT DOCUMENT THIS API.
   */
  @POST
  @Path("/unrecoverable/reset")
  public void resetCDAP(HttpRequest request, HttpResponder responder) {

    try {
      if (!configuration.getBoolean(Constants.Dangerous.UNRECOVERABLE_RESET,
                                    Constants.Dangerous.DEFAULT_UNRECOVERABLE_RESET)) {
        responder.sendStatus(HttpResponseStatus.FORBIDDEN);
        return;
      }
      String account = getAuthenticatedAccountId(request);
      final Id.Account accountId = Id.Account.from(account);

      // Check if any program is still running
      boolean appRunning = appLifecycleHttpHandler.checkAnyRunning(new Predicate<Id.Program>() {
        @Override
        public boolean apply(Id.Program programId) {
          return programId.getAccountId().equals(accountId.getId());
        }
      }, ProgramType.values());

      if (appRunning) {
        throw new Exception("Cannot reset while programs are running");
      }

      LOG.info("Deleting all data for account '" + account + "'.");

      dsFramework.deleteAllInstances();
      dsFramework.deleteAllModules();

      appLifecycleHttpHandler.deleteMetrics(account, null);
      // delete all meta data
      store.removeAll(accountId);
      // todo: delete only for specified account
      // delete queues and streams data
      queueAdmin.dropAll();
      streamAdmin.dropAll();

      LOG.info("All data for account '" + account + "' deleted.");
      responder.sendStatus(HttpResponseStatus.OK);
    } catch (SecurityException e) {
      responder.sendStatus(HttpResponseStatus.UNAUTHORIZED);
    } catch (Throwable e) {
      LOG.warn(e.getMessage(), e);
      responder.sendString(HttpResponseStatus.BAD_REQUEST,
                           String.format(UserMessages.getMessage(UserErrors.RESET_FAIL), e.getMessage()));
    }
  }

  /**
   * DO NOT DOCUMENT THIS API.
   */
  @DELETE
  @Path("/unrecoverable/data/datasets")
  public void deleteDatasets(HttpRequest request, HttpResponder responder) {

    try {
      if (!configuration.getBoolean(Constants.Dangerous.UNRECOVERABLE_RESET,
                                    Constants.Dangerous.DEFAULT_UNRECOVERABLE_RESET)) {
        responder.sendStatus(HttpResponseStatus.FORBIDDEN);
        return;
      }
      String account = getAuthenticatedAccountId(request);
      final Id.Account accountId = Id.Account.from(account);

      // Check if any program is still running
      boolean appRunning = appLifecycleHttpHandler.checkAnyRunning(new Predicate<Id.Program>() {
        @Override
        public boolean apply(Id.Program programId) {
          return programId.getAccountId().equals(accountId.getId());
        }
      }, ProgramType.values());

      if (appRunning) {
        throw new Exception("Cannot delete all datasets while programs are running");
      }

      LOG.info("Deleting all datasets for account '" + account + "'.");

      dsFramework.deleteAllInstances();

      LOG.info("All datasets for account '" + account + "' deleted.");
      responder.sendStatus(HttpResponseStatus.OK);
    } catch (SecurityException e) {
      responder.sendStatus(HttpResponseStatus.UNAUTHORIZED);
    } catch (Throwable e) {
      LOG.warn(e.getMessage(), e);
      responder.sendString(HttpResponseStatus.BAD_REQUEST,
                           String.format(UserMessages.getMessage(UserErrors.DATASETS_DELETE_FAIL), e.getMessage()));
    }
  }

  /**
<<<<<<< HEAD
   * Updates the request URI to its v3 URI before forwarding (or even when delegating the handler method to a method in
   * a v3 handler)
=======
   * Convenience class for representing the necessary components in the batch endpoint.
   */
  private class BatchEndpointArgs {
    private String appId = null;
    private String programType = null;
    private String programId = null;
    private String runnableId = null;
    private String error = null;
    private Integer statusCode = null;

    private BatchEndpointArgs(String appId, String programType, String programId, String runnableId, String error,
                              Integer statusCode) {
      this.appId = appId;
      this.programType = programType;
      this.programId = programId;
      this.runnableId = runnableId;
      this.error = error;
      this.statusCode = statusCode;
    }

    public BatchEndpointArgs(BatchEndpointArgs arg) {
      this(arg.appId, arg.programType, arg.programId, arg.runnableId, arg.error, arg.statusCode);
    }

    public String getRunnableId() {
      return runnableId;
    }

    public void setRunnableId(String runnableId) {
      this.runnableId = runnableId;
    }

    public void setError(String error) {
      this.error = error;
    }

    public void setStatusCode(Integer statusCode) {
      this.statusCode = statusCode;
    }

    public int getStatusCode() {
      return statusCode;
    }

    public String getError() {
      return error;
    }

    public String getProgramId() {
      return programId;
    }

    public String getProgramType() {
      return programType;
    }

    public String getAppId() {
      return appId;
    }

    public void setProgramType(String programType) {
      this.programType = programType;
    }
  }

  private class BatchEndpointInstances extends BatchEndpointArgs {
    private Integer requested = null;
    private Integer provisioned = null;

    public BatchEndpointInstances(BatchEndpointArgs arg) {
      super(arg);
    }

    public Integer getProvisioned() {
      return provisioned;
    }

    public void setProvisioned(Integer provisioned) {
      this.provisioned = provisioned;
    }

    public Integer getRequested() {
      return requested;
    }

    public void setRequested(Integer requested) {
      this.requested = requested;
    }
  }

  private class BatchEndpointStatus extends BatchEndpointArgs {
    private String status = null;

    public BatchEndpointStatus(BatchEndpointArgs arg) {
      super(arg);
    }

    public String getStatus() {
      return status;
    }

    public void setStatus(String status) {
      this.status = status;
    }
  }

  private List<BatchEndpointInstances> instancesFromBatchArgs(List<BatchEndpointArgs> args) {
    if (args == null) {
      return null;
    }
    List<BatchEndpointInstances> retVal = new ArrayList<BatchEndpointInstances>(args.size());
    for (BatchEndpointArgs arg: args) {
      retVal.add(new BatchEndpointInstances(arg));
    }
    return retVal;
  }

  private List<BatchEndpointStatus> statusFromBatchArgs(List<BatchEndpointArgs> args) {
    if (args == null) {
      return null;
    }
    List<BatchEndpointStatus> retVal = new ArrayList<BatchEndpointStatus>(args.size());
    for (BatchEndpointArgs arg: args) {
      retVal.add(new BatchEndpointStatus(arg));
    }
    return retVal;
  }

  /**
   * Convenience class for representing the necessary components for retrieving status
   */
  private class StatusMap {
    private String status = null;
    private String error = null;
    private Integer statusCode = null;

    private StatusMap(String status, String error, int statusCode) {
      this.status = status;
      this.error = error;
      this.statusCode = statusCode;
    }

    public StatusMap() { }

    public int getStatusCode() {
      return statusCode;
    }

    public String getError() {
      return error;
    }

    public String getStatus() {
      return status;
    }

    public void setStatusCode(int statusCode) {
      this.statusCode = statusCode;
    }

    public void setError(String error) {
      this.error = error;
    }

    public void setStatus(String status) {
      this.status = status;
    }
  }

  /**
   * Updates the request URI to its v3 URI before delegating the call to the corresponding v3 handler.
>>>>>>> 9724bae2
   *
   * @param request the original {@link HttpRequest}
   */
  private void rewriteRequest(HttpRequest request) {
    String originalUri = request.getUri();
    request.setUri(originalUri.replaceFirst("/v2", "/v3/" + Constants.DEFAULT_NAMESPACE));
  }
}<|MERGE_RESOLUTION|>--- conflicted
+++ resolved
@@ -1855,182 +1855,7 @@
   }
 
   /**
-<<<<<<< HEAD
-   * Updates the request URI to its v3 URI before forwarding (or even when delegating the handler method to a method in
-   * a v3 handler)
-=======
-   * Convenience class for representing the necessary components in the batch endpoint.
-   */
-  private class BatchEndpointArgs {
-    private String appId = null;
-    private String programType = null;
-    private String programId = null;
-    private String runnableId = null;
-    private String error = null;
-    private Integer statusCode = null;
-
-    private BatchEndpointArgs(String appId, String programType, String programId, String runnableId, String error,
-                              Integer statusCode) {
-      this.appId = appId;
-      this.programType = programType;
-      this.programId = programId;
-      this.runnableId = runnableId;
-      this.error = error;
-      this.statusCode = statusCode;
-    }
-
-    public BatchEndpointArgs(BatchEndpointArgs arg) {
-      this(arg.appId, arg.programType, arg.programId, arg.runnableId, arg.error, arg.statusCode);
-    }
-
-    public String getRunnableId() {
-      return runnableId;
-    }
-
-    public void setRunnableId(String runnableId) {
-      this.runnableId = runnableId;
-    }
-
-    public void setError(String error) {
-      this.error = error;
-    }
-
-    public void setStatusCode(Integer statusCode) {
-      this.statusCode = statusCode;
-    }
-
-    public int getStatusCode() {
-      return statusCode;
-    }
-
-    public String getError() {
-      return error;
-    }
-
-    public String getProgramId() {
-      return programId;
-    }
-
-    public String getProgramType() {
-      return programType;
-    }
-
-    public String getAppId() {
-      return appId;
-    }
-
-    public void setProgramType(String programType) {
-      this.programType = programType;
-    }
-  }
-
-  private class BatchEndpointInstances extends BatchEndpointArgs {
-    private Integer requested = null;
-    private Integer provisioned = null;
-
-    public BatchEndpointInstances(BatchEndpointArgs arg) {
-      super(arg);
-    }
-
-    public Integer getProvisioned() {
-      return provisioned;
-    }
-
-    public void setProvisioned(Integer provisioned) {
-      this.provisioned = provisioned;
-    }
-
-    public Integer getRequested() {
-      return requested;
-    }
-
-    public void setRequested(Integer requested) {
-      this.requested = requested;
-    }
-  }
-
-  private class BatchEndpointStatus extends BatchEndpointArgs {
-    private String status = null;
-
-    public BatchEndpointStatus(BatchEndpointArgs arg) {
-      super(arg);
-    }
-
-    public String getStatus() {
-      return status;
-    }
-
-    public void setStatus(String status) {
-      this.status = status;
-    }
-  }
-
-  private List<BatchEndpointInstances> instancesFromBatchArgs(List<BatchEndpointArgs> args) {
-    if (args == null) {
-      return null;
-    }
-    List<BatchEndpointInstances> retVal = new ArrayList<BatchEndpointInstances>(args.size());
-    for (BatchEndpointArgs arg: args) {
-      retVal.add(new BatchEndpointInstances(arg));
-    }
-    return retVal;
-  }
-
-  private List<BatchEndpointStatus> statusFromBatchArgs(List<BatchEndpointArgs> args) {
-    if (args == null) {
-      return null;
-    }
-    List<BatchEndpointStatus> retVal = new ArrayList<BatchEndpointStatus>(args.size());
-    for (BatchEndpointArgs arg: args) {
-      retVal.add(new BatchEndpointStatus(arg));
-    }
-    return retVal;
-  }
-
-  /**
-   * Convenience class for representing the necessary components for retrieving status
-   */
-  private class StatusMap {
-    private String status = null;
-    private String error = null;
-    private Integer statusCode = null;
-
-    private StatusMap(String status, String error, int statusCode) {
-      this.status = status;
-      this.error = error;
-      this.statusCode = statusCode;
-    }
-
-    public StatusMap() { }
-
-    public int getStatusCode() {
-      return statusCode;
-    }
-
-    public String getError() {
-      return error;
-    }
-
-    public String getStatus() {
-      return status;
-    }
-
-    public void setStatusCode(int statusCode) {
-      this.statusCode = statusCode;
-    }
-
-    public void setError(String error) {
-      this.error = error;
-    }
-
-    public void setStatus(String status) {
-      this.status = status;
-    }
-  }
-
-  /**
    * Updates the request URI to its v3 URI before delegating the call to the corresponding v3 handler.
->>>>>>> 9724bae2
    *
    * @param request the original {@link HttpRequest}
    */
