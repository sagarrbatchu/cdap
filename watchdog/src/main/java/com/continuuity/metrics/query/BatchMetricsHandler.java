--- conflicted
+++ resolved
@@ -9,11 +9,7 @@
 import com.continuuity.http.HttpResponder;
 import com.continuuity.common.service.ServerException;
 import com.continuuity.data2.OperationException;
-<<<<<<< HEAD
-=======
-import com.continuuity.gateway.auth.GatewayAuthenticator;
 import com.continuuity.metadata.MetaDataTable;
->>>>>>> 3a68e8e2
 import com.continuuity.metrics.data.MetricsTableFactory;
 import com.google.common.base.Charsets;
 import com.google.common.reflect.TypeToken;
@@ -50,14 +46,9 @@
   private final MetricsRequestExecutor requestExecutor;
 
   @Inject
-<<<<<<< HEAD
-  public BatchMetricsHandler(Authenticator authenticator, final MetricsTableFactory metricsTableFactory) {
-    super(authenticator);
-=======
-  public BatchMetricsHandler(GatewayAuthenticator authenticator, final MetricsTableFactory metricsTableFactory,
+  public BatchMetricsHandler(Authenticator authenticator, final MetricsTableFactory metricsTableFactory,
                              MetaDataTable metaDataTable) {
     super(authenticator, metaDataTable);
->>>>>>> 3a68e8e2
     this.requestExecutor = new MetricsRequestExecutor(metricsTableFactory);
   }
 
