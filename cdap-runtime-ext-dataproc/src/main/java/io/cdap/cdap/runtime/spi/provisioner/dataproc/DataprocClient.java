--- conflicted
+++ resolved
@@ -23,10 +23,7 @@
 import com.google.api.client.util.Throwables;
 import com.google.api.gax.core.CredentialsProvider;
 import com.google.api.gax.core.FixedCredentialsProvider;
-<<<<<<< HEAD
 import com.google.api.gax.longrunning.OperationFuture;
-=======
->>>>>>> 16e606cf
 import com.google.api.gax.rpc.AlreadyExistsException;
 import com.google.api.gax.rpc.ApiException;
 import com.google.api.gax.rpc.NotFoundException;
@@ -52,13 +49,10 @@
 import com.google.cloud.dataproc.v1.GetClusterRequest;
 import com.google.cloud.dataproc.v1.InstanceGroupConfig;
 import com.google.cloud.dataproc.v1.SoftwareConfig;
-<<<<<<< HEAD
+import com.google.common.base.Strings;
 import com.google.longrunning.Operation;
 import com.google.longrunning.OperationsClient;
 import com.google.rpc.Status;
-=======
-import com.google.common.base.Strings;
->>>>>>> 16e606cf
 import io.cdap.cdap.runtime.spi.provisioner.Node;
 import io.cdap.cdap.runtime.spi.provisioner.RetryableProvisionException;
 import io.cdap.cdap.runtime.spi.ssh.SSHPublicKey;
@@ -183,20 +177,11 @@
       if (subnets == null || subnets.isEmpty()) {
         throw new IllegalArgumentException(String.format("Network '%s' in project '%s' does not contain any subnets. "
                                                            + "Please create a subnet or use a different network.",
-<<<<<<< HEAD
-                                                         network, projectId));
-      }
-
-      // if no subnet was configured, choose one
-      if (subnet == null) {
-        subnet = chooseSubnet(network, subnets, conf.getRegion());
-=======
                                                          network, networkHostProjectID));
->>>>>>> 16e606cf
-      }
-    }
-
-    subnet = chooseSubnet(network, subnets, subnet, conf.getZone());
+      }
+    }
+
+    subnet = chooseSubnet(network, subnets, subnet, conf.getRegion());
 
     return new DataprocClient(new DataprocConf(conf, network, subnet), client, compute, useInternalIP);
   }
@@ -242,25 +227,10 @@
 
   // subnets are identified as
   // "https://www.googleapis.com/compute/v1/projects/<project>/regions/<region>/subnetworks/<name>"
-<<<<<<< HEAD
-  // a subnet in the same region as the dataproc cluster must be chosen
-  private static String chooseSubnet(String network, List<String> subnets, String region) {
-    for (String subnet : subnets) {
-      if (subnet.contains(region + "/subnetworks")) {
-        return subnet;
-      }
-    }
-    throw new IllegalArgumentException(
-      String.format("Could not find any subnets in network '%s' that are for region '%s'. "
-                      + "Please specify a subnet that is in the same selected region.",
-                    network, region));
-=======
   // a subnet in the same region as the dataproc cluster must be chosen. If a subnet name is provided then the subnet
   // will be choosen and the region will be picked on basis of the given zone. If a subnet name is not provided then
   // any subnetwork in the region of the given zone will be picked.
-  private static String chooseSubnet(String network, List<String> subnets, @Nullable String subnet, String zone) {
-    // zones are always <region>-<letter>
-    String region = zone.substring(0, zone.lastIndexOf('-'));
+  private static String chooseSubnet(String network, List<String> subnets, @Nullable String subnet, String region) {
     for (String currentSubnet : subnets) {
       // if a subnet name is given then get the region of that subnet based on the zone
       if (subnet != null && !currentSubnet.endsWith("subnetworks/" + subnet)) {
@@ -273,7 +243,6 @@
     throw new IllegalArgumentException(
       String.format("Could not find %s in network '%s' that are for region '%s'", subnet == null ? "any subnet" :
         String.format("a subnet named '%s", subnet), network, region));
->>>>>>> 16e606cf
   }
 
   private static String findNetwork(String project, Compute compute) throws IOException {
@@ -335,12 +304,8 @@
   private DataprocClient(DataprocConf conf, ClusterControllerClient client, Compute compute, boolean useInternalIP) {
     this.projectId = conf.getProjectId();
     this.network = conf.getNetwork();
-<<<<<<< HEAD
-=======
     this.networkHostProjectId = Strings.isNullOrEmpty(conf.getNetworkHostProjectID()) ? projectId :
       conf.getNetworkHostProjectID();
-    this.zone = conf.getZone();
->>>>>>> 16e606cf
     this.useInternalIP = useInternalIP;
     this.conf = conf;
     this.client = client;
@@ -376,16 +341,12 @@
       GceClusterConfig.Builder clusterConfig = GceClusterConfig.newBuilder()
         .addServiceAccountScopes(DataprocConf.CLOUD_PLATFORM_SCOPE)
         .putAllMetadata(metadata);
-<<<<<<< HEAD
-
       if (conf.getZone() != null) {
         clusterConfig.setZoneUri(conf.getZone());
       }
-
-=======
       String networkHostProjectId = Strings.isNullOrEmpty(conf.getNetworkHostProjectID()) ? projectId :
         conf.getNetworkHostProjectID();
->>>>>>> 16e606cf
+
       // subnets are unique within a location, not within a network, which is why these configs are mutually exclusive.
       if (conf.getSubnet() != null) {
         clusterConfig.setSubnetworkUri(conf.getSubnet());
@@ -455,13 +416,9 @@
         .setConfig(builder.build())
         .build();
 
-<<<<<<< HEAD
       OperationFuture<Cluster, ClusterOperationMetadata> operationFuture =
         client.createClusterAsync(projectId, conf.getRegion(), cluster);
       return operationFuture.getMetadata().get();
-=======
-      return client.createClusterAsync(projectId, conf.getRegion(), cluster).getMetadata().get();
->>>>>>> 16e606cf
     } catch (ExecutionException e) {
       Throwable cause = e.getCause();
       if (cause instanceof ApiException) {
