<!--
  Copyright © 2014-2017 Cask Data, Inc.

  Licensed under the Apache License, Version 2.0 (the "License"); you may not
  use this file except in compliance with the License. You may obtain a copy of
  the License at

  http://www.apache.org/licenses/LICENSE-2.0

  Unless required by applicable law or agreed to in writing, software
  distributed under the License is distributed on an "AS IS" BASIS, WITHOUT
  WARRANTIES OR CONDITIONS OF ANY KIND, either express or implied. See the
  License for the specific language governing permissions and limitations under
  the License.
  -->
<configuration>

  <!-- Global Configuration -->

  <property>
    <name>enable.unrecoverable.reset</name>
    <value>true</value>
    <description>
      Determines if resetting CDAP should be enabled. **WARNING: Enabling
      this option makes it possible to delete all applications and data; NO
      RECOVERY IS POSSIBLE!**
    </description>
  </property>


  <!-- Applications Configuration -->
  
  <property>
    <name>app.artifact.dir</name>
    <value>artifacts</value>
    <description>
      Semicolon-separated list of local directories scanned for system artifacts
      to add to the artifact repository
    </description>
  </property>

  <property>
    <name>app.program.runtime.extensions.dir</name>
    <value>ext/runtimes</value>
    <description>
      Semicolon-separated list of local directories that are scanned for
      program runtime extensions
    </description>
  </property>


  <!-- Datasets Configuration -->
  
  <property>
    <name>data.local.storage.blocksize</name>
    <value>1024</value>
    <description>
      Block size in bytes for data fabric when in Standalone CDAP
    </description>
  </property>

  <property>
    <name>data.local.storage.cachesize</name>
    <value>104857600</value>
    <description>
      Cache size in bytes for data fabric when in Standalone CDAP
    </description>
  </property>


  <!-- Logging Configuration -->
  
  <property>
    <name>log.base.dir</name>
    <value>logs/avro</value>
    <description>
      Base log directory
    </description>
  </property>

  <property>
    <name>log.process.pipeline.config.dir</name>
    <value>ext/logging/config</value>
    <description>
      A local directory on the CDAP Master that is scanned for log processing pipeline
      configurations. Each pipeline is defined by a file in the logback XML format, with
      ".xml" as the file name extension.
    </description>
  </property>

  <property>
    <name>log.process.pipeline.event.delay.ms</name>
    <value>100</value>
    <description>
      The time a log event stays in the log processing pipeline buffer before
      writing out to log appenders in milliseconds. A longer delay will result
      in better time ordering of log events before presenting to log appenders
      but will consume more memory.
    </description>
  </property>


  <!-- Metadata Management Configuration -->

  <property>
    <name>tracker.app.config</name>
    <value>{
             "auditLogConfig" : {
               "topic" : "${audit.topic}"
             }
           }
    </value>
    <description>
      Application configuration for Metadata Management
    </description>
  </property>

<<<<<<< HEAD
=======
  <property>
    <name>log.process.pipeline.lib.dir</name>
    <value>ext/logging/lib</value>
    <description>
      Semicolon-separated list of local directories on the CDAP Master scanned
      for additional library JAR files to be included for log processing
    </description>
  </property>
>>>>>>> 1d6dedff

  <!-- Metrics Configuration -->
  
  <property>
    <name>metrics.data.table.retention.resolution.1.seconds</name>
    <value>7200</value>
    <description>
      Retention resolution in seconds of the 1-second resolution table;
      default retention period is 2 hours
    </description>
  </property>


  <!-- Operational Stats Configuration -->
  
  <property>
    <name>operational.stats.extensions.dir</name>
    <value>ext/operations</value>
    <description>
      Semicolon-separated list of local directories on the CDAP Master
      that are scanned for operational statistics extensions
    </description>
  </property>


  <!-- Router Configuration -->
  
  <property>
    <name>router.bind.address</name>
    <value>0.0.0.0</value>
    <description>
      CDAP Router service bind address
    </description>
  </property>

  <property>
    <name>router.server.address</name>
    <value>127.0.0.1</value>
    <description>
      CDAP Router service address to which CDAP UI connects
    </description>
  </property>


  <!-- Stream Configuration -->
  
  <property>
    <name>stream.container.instances</name>
    <value>1</value>
    <description>
      Number of YARN container instances for the stream handler; in
      Standalone CDAP, it is always one
    </description>
  </property>


  <!-- Security Configuration -->

  <property>
    <name>kerberos.auth.enabled</name>
    <value>false</value>
    <description>
      Determines if Kerberos authentication is enabled
    </description>
  </property>


</configuration><|MERGE_RESOLUTION|>--- conflicted
+++ resolved
@@ -1,5 +1,5 @@
 <!--
-  Copyright © 2014-2017 Cask Data, Inc.
+  Copyright © 2014-2016 Cask Data, Inc.
 
   Licensed under the Apache License, Version 2.0 (the "License"); you may not
   use this file except in compliance with the License. You may obtain a copy of
@@ -45,6 +45,14 @@
     <description>
       Semicolon-separated list of local directories that are scanned for
       program runtime extensions
+    </description>
+  </property>
+
+  <property>
+    <name>enable.preview</name>
+    <value>true</value>
+    <description>
+      Determines if preview should be enabled.
     </description>
   </property>
 
@@ -94,29 +102,10 @@
     <description>
       The time a log event stays in the log processing pipeline buffer before
       writing out to log appenders in milliseconds. A longer delay will result
-      in better time ordering of log events before presenting to log appenders
-      but will consume more memory.
+      in less frequent flush to disk but longer for logs to be available.
     </description>
   </property>
 
-
-  <!-- Metadata Management Configuration -->
-
-  <property>
-    <name>tracker.app.config</name>
-    <value>{
-             "auditLogConfig" : {
-               "topic" : "${audit.topic}"
-             }
-           }
-    </value>
-    <description>
-      Application configuration for Metadata Management
-    </description>
-  </property>
-
-<<<<<<< HEAD
-=======
   <property>
     <name>log.process.pipeline.lib.dir</name>
     <value>ext/logging/lib</value>
@@ -125,7 +114,6 @@
       for additional library JAR files to be included for log processing
     </description>
   </property>
->>>>>>> 1d6dedff
 
   <!-- Metrics Configuration -->
   
@@ -138,9 +126,7 @@
     </description>
   </property>
 
-
   <!-- Operational Stats Configuration -->
-  
   <property>
     <name>operational.stats.extensions.dir</name>
     <value>ext/operations</value>
@@ -154,6 +140,14 @@
   <!-- Router Configuration -->
   
   <property>
+    <name>router.address</name>
+    <value>127.0.0.1</value>
+    <description>
+      CDAP Router service address to which CDAP UI connects (deprecated; use router.server.address directly)
+    </description>
+  </property>
+
+  <property>
     <name>router.bind.address</name>
     <value>0.0.0.0</value>
     <description>
@@ -163,7 +157,7 @@
 
   <property>
     <name>router.server.address</name>
-    <value>127.0.0.1</value>
+    <value>${router.address}</value>
     <description>
       CDAP Router service address to which CDAP UI connects
     </description>
@@ -181,8 +175,18 @@
     </description>
   </property>
 
-
-  <!-- Security Configuration -->
+  <property>
+    <name>tracker.app.config</name>
+    <value>{
+             "auditLogConfig" : {
+               "topic" : "${audit.topic}"
+             }
+           }
+    </value>
+    <description>
+      Application configuration for Tracker
+    </description>
+  </property>
 
   <property>
     <name>kerberos.auth.enabled</name>
@@ -192,5 +196,4 @@
     </description>
   </property>
 
-
 </configuration>