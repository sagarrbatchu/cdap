--- conflicted
+++ resolved
@@ -161,38 +161,6 @@
   }
 
   @Override
-<<<<<<< HEAD
-  public void suspendSchedule(Id.Program program, SchedulableProgramType programType, String scheduleName) {
-    try {
-      Scheduler scheduler = getSchedulerForSchedule(program, programType, scheduleName);
-      scheduler.suspendSchedule(program, programType, scheduleName);
-    } catch (NotFoundException e) {
-      LOG.trace("Could not suspend schedule", e);
-      Throwables.propagate(e);
-    }
-  }
-
-  @Override
-  public void resumeSchedule(Id.Program program, SchedulableProgramType programType, String scheduleName) {
-    try {
-      Scheduler scheduler = getSchedulerForSchedule(program, programType, scheduleName);
-      scheduler.resumeSchedule(program, programType, scheduleName);
-    } catch (NotFoundException e) {
-      LOG.trace("Could not resume schedule", e);
-      Throwables.propagate(e);
-    }
-  }
-
-  @Override
-  public void deleteSchedule(Id.Program program, SchedulableProgramType programType, String scheduleName) {
-    try {
-      Scheduler scheduler = getSchedulerForSchedule(program, programType, scheduleName);
-      scheduler.deleteSchedule(program, programType, scheduleName);
-    } catch (NotFoundException e) {
-      LOG.trace("Could not delete schedule", e);
-      Throwables.propagate(e);
-    }
-=======
   public void suspendSchedule(Id.Program program, SchedulableProgramType programType, String scheduleName)
     throws NotFoundException, SchedulerException {
     Scheduler scheduler = getSchedulerForSchedule(program, programType, scheduleName);
@@ -218,7 +186,6 @@
     throws NotFoundException, SchedulerException {
     Scheduler scheduler = getSchedulerForSchedule(program, programType, scheduleName);
     scheduler.deleteSchedule(program, programType, scheduleName);
->>>>>>> 4acbf77f
   }
 
   @Override
@@ -229,12 +196,8 @@
   }
 
   @Override
-<<<<<<< HEAD
-  public ScheduleState scheduleState(Id.Program program, SchedulableProgramType programType, String scheduleName) {
-=======
   public ScheduleState scheduleState(Id.Program program, SchedulableProgramType programType, String scheduleName)
     throws SchedulerException {
->>>>>>> 4acbf77f
     try {
       Scheduler scheduler = getSchedulerForSchedule(program, programType, scheduleName);
       return scheduler.scheduleState(program, programType, scheduleName);
