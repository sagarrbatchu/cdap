--- conflicted
+++ resolved
@@ -679,29 +679,18 @@
     return file;
   }
 
-<<<<<<< HEAD
-  private static File saveHConf(Configuration conf, File file) throws IOException {
-    try (Writer writer = Files.newWriter(file, Charsets.UTF_8)) {
-=======
   private Path saveHConf(Configuration conf, Path file) throws IOException {
     try (Writer writer = Files.newBufferedWriter(file, Charsets.UTF_8)) {
->>>>>>> 0b847e68
       conf.writeXml(writer);
     }
     return file;
   }
 
-<<<<<<< HEAD
-  private File saveCConf(CConfiguration conf, File file) throws IOException {
-    try (Writer writer = Files.newWriter(file, Charsets.UTF_8)) {
-      conf.writeXml(writer);
-=======
   private Path saveLogbackConf(Path file) throws IOException {
     // Default to system logback if the container logback is not found.
     URL logbackResource = getClass().getResource("/logback-container.xml");
     if (logbackResource == null) {
       logbackResource = getClass().getResource("/logback.xml");
->>>>>>> 0b847e68
     }
     if (logbackResource != null) {
       try (InputStream input = logbackResource.openStream()) {
