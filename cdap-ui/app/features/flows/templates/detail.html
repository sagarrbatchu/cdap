--- conflicted
+++ resolved
@@ -10,13 +10,6 @@
     </div>
   </div>
   <div class="col-sm-6 text-right">
-<<<<<<< HEAD
-=======
-<!--     <span class="programTitle">
-      <ng-pluralize data-count="activeRuns"
-          data-when="{'one': '1 Active Run', 'other': '{{activeRuns}} Active Runs'}"></ng-pluralize>
-    </span> -->
->>>>>>> be4e49dc
     <div ng-show="activeRuns === 0 && status === null"
          class="btn btn-success btn-md"
          ng-click="do('start')">
