#!/usr/bin/env bash

# Copyright © 2014-2015 Cask Data, Inc.
# 
# Licensed under the Apache License, Version 2.0 (the "License"); you may not
# use this file except in compliance with the License. You may obtain a copy of
# the License at
# 
# http://www.apache.org/licenses/LICENSE-2.0
# 
# Unless required by applicable law or agreed to in writing, software
# distributed under the License is distributed on an "AS IS" BASIS, WITHOUT
# WARRANTIES OR CONDITIONS OF ANY KIND, either express or implied. See the
# License for the specific language governing permissions and limitations under
# the License.
  
# Build script for docs

# Builds all manuals
# Builds each of these individually, and then packages them into a single zip file for distribution.
# _common directory holds common files and scripts.

# Optional Parameter (passed via Bamboo env variable or exported in shell)
# BELL (set it to either 'yes' or 'true', if you want the bell function to make a sound when called)

source ./vars
source _common/common-build.sh

ARG_1="${1}"
ARG_2="${2}"
ARG_3="${3}"

function set_project_path() {
  if [ "x${ARG_2}" == "x" ]; then
    PROJECT_PATH="${SCRIPT_PATH}/../"
  else
    PROJECT_PATH="${SCRIPT_PATH}/../../${ARG_2}"
  fi
}

function check_starting_directory() {
  E_WRONG_DIRECTORY=85

  if [[ "x${MANUAL}" == "x" || "x${CDAP_DOCS}" == "x" ]]; then
    echo "Manual or CDAP_DOCS set incorrectly: are you in the correct directory?"
    exit ${E_WRONG_DIRECTORY}
  fi
  
  if [[ " ${MANUALS[@]}" =~ "${MANUAL} " || "${MANUAL}" == "${CDAP_DOCS}" ]]; then
    echo "Using \"${MANUAL}\""
    return 0
  else  
    echo "Did not find MANUAL \"${MANUAL}\": are you in the correct directory?"
    exit ${E_WRONG_DIRECTORY}
  fi
  
  exit 1
}

function usage() {
  cd ${PROJECT_PATH}
  PROJECT_PATH=`pwd`
  echo "Build script for '${PROJECT_CAPS}' docs"
  echo "Usage: ${SCRIPT} < option > [source test_includes]"
  echo ""
  echo "  Options (select one)"
  echo "    all            Clean build of everything: HTML docs and Javadocs, GitHub and Web versions"
  echo ""
  echo "    doc            Clean build of just the outer level HTML docs, skipping Javadocs and zipping"
  echo "    docs           Clean build of just the HTML docs, skipping Javadocs, zipped for placing on docs.cask.co webserver"
  echo "    docs-github    Clean build of HTML docs and Javadocs, zipped for placing on GitHub"
  echo "    docs-web       Clean build of HTML docs and Javadocs, zipped for placing on docs.cask.co webserver"
  echo ""
  echo "    javadocs       Build Javadocs"
  echo "    json           Build JSON file (json-versions.js)"
  echo "    print-json     Prints what would be the JSON file (json-versions.js)"
  echo "    licenses       Clean build of License Dependency PDFs"
  echo "    sdk            Build SDK"
  echo "    version        Print the version information"
  echo ""
  echo "    clean          Clean up (previous builds)"
  echo ""
  echo "  with"
  echo "    source         Path to ${PROJECT} source, if not ${PROJECT_PATH}"
  echo "    test_includes  local, remote or neither (default: remote); must specify source if used"
  echo ""
}

function run_command() {
  case "${1}" in
    all )               build_all;;
    clean )             clean_builds;;
    doc )               build_docs_outer_level;;
    docs )              build_docs;;
    docs-github-part )  build_docs_github ${ARG_2} ${ARG_3};;
    docs-github )       build_docs_github ${ARG_2} ${ARG_3};;
    docs-web-part )     build_docs_web ${ARG_2} ${ARG_3};;
<<<<<<< HEAD
    docs-web )          build_docs_web ${ARG_2} ${ARG_3};;
    javadocs )          build_javadocs;;
    javadocs-full )     build_javadocs_full;;
    licenses )          build_license_depends;;
    sdk )               build_sdk;;
    version )           print_version;;
    test )              test;;
    * )                 usage;;
=======
    docs-web )          build_docs_web ${ARG_2} ${ARG_3}; exit 0;;
    javadocs )          build_javadocs; exit 0;;
    json )              build_json; exit 0;;
    licenses )          build_license_depends; exit 0;;
    print-json )        print_json; exit 0;;
    sdk )               build_sdk; exit 0;;
    version )           print_version; exit 0;;
    test )              test; exit 0;;
    * )                 usage; exit 0;;
>>>>>>> abfd2694
  esac
}

function clean() {
  cd ${SCRIPT_PATH}
  rm -rf ${SCRIPT_PATH}/${BUILD}/*
  mkdir -p ${SCRIPT_PATH}/${BUILD}/${HTML}
  mkdir -p ${SCRIPT_PATH}/${BUILD}/${SOURCE}
  echo "Cleaned ${BUILD} directory"
  echo ""
}

function copy_source() {
  echo "Copying source for ${1} (${2}) ..."
  cd ${SCRIPT_PATH}
  mkdir -p ${SCRIPT_PATH}/${BUILD}/${SOURCE}/${1}
  rewrite ${COMMON_PLACEHOLDER} ${BUILD}/${SOURCE}/${1}/index.rst "<placeholder>" "${2}"
  echo ""
}

function copy_html() {
  echo "Copying html for ${1}..."
  cd ${SCRIPT_PATH}
  rm -rf ${SCRIPT_PATH}/${BUILD}/${HTML}/${1}
  cp -r ${1}/${BUILD}/${HTML} ${BUILD}/${HTML}/${1}
  echo ""
}

function build_docs_outer_level() {
  echo ""
  echo "========================================================"
  echo "Building outer-level docs..."
  echo "--------------------------------------------------------"
  echo ""
  clean
  version
  
  # Copies placeholder file and renames it
  copy_source introduction          "Introduction"
  copy_source developers-manual     "Developers’ Manual"
  copy_source application-templates "Application Templates"
  copy_source admin-manual          "Administration Manual"
  copy_source integrations          "Integrations"
  copy_source examples-manual       "Examples, Guides, and Tutorials"
  copy_source reference-manual      "Reference Manual"

  # Build outer-level docs
  cd ${SCRIPT_PATH}
  cp ${COMMON_HIGHLEVEL_PY}  ${BUILD}/${SOURCE}/conf.py
  cp -R ${COMMON_IMAGES}     ${BUILD}/${SOURCE}/
  cp ${COMMON_SOURCE}/*.rst  ${BUILD}/${SOURCE}/
  
  if [ "x${1}" == "x" ]; then
    sphinx-build -b html -d build/doctrees build/source build/html
  else
    sphinx-build -D googleanalytics_id=${1} -D googleanalytics_enabled=1 -b html -d build/doctrees build/source build/html
  fi
}
  
function copy_docs_lower_level() {
  echo ""
  echo "========================================================"
  echo "Copying lower-level documentation..."
  echo "--------------------------------------------------------"
  echo ""

  for i in ${MANUALS}; do
    copy_html ${i}
  done

  local project_dir
  # Rewrite 404 file, using branch if not a release
  if [ "x${GIT_BRANCH_TYPE}" == "xfeature" ]; then
    project_dir=${PROJECT_VERSION}-${GIT_BRANCH}
  else
    project_dir=${PROJECT_VERSION}
  fi
  rewrite ${BUILD}/${HTML}/404.html "src=\"_static"  "src=\"/cdap/${project_dir}/en/_static"
  rewrite ${BUILD}/${HTML}/404.html "src=\"_images"  "src=\"/cdap/${project_dir}/en/_images"
  rewrite ${BUILD}/${HTML}/404.html "/href=\"http/!s|href=\"|href=\"/cdap/${project_dir}/en/|g"
  rewrite ${BUILD}/${HTML}/404.html "action=\"search.html"  "action=\"/cdap/${project_dir}/en/search.html"
}

################################################## current

function build_all() {
  echo ""
  echo "========================================================"
  echo "========================================================"
  echo "Building All: GitHub and Web Docs."
  echo "--------------------------------------------------------"
  echo ""
  echo "========================================================"
  echo "Building GitHub Docs."
  echo "--------------------------------------------------------"
  echo ""
  run_command docs-github-part ${ARG_2} ${ARG_3}
  echo "Stashing GitHub Docs."
  cd ${SCRIPT_PATH}
  mkdir -p ${SCRIPT_PATH}/${BUILD_TEMP}
  mv ${SCRIPT_PATH}/${BUILD}/*.zip ${SCRIPT_PATH}/${BUILD_TEMP}
  echo ""
  echo "========================================================"
  echo "Building Web Docs."
  echo "--------------------------------------------------------"
  echo ""
  run_command docs-web-part ${ARG_2} ${ARG_3}
  echo ""
  echo "========================================================"
  echo "Replacing GitHub Docs."
  echo "--------------------------------------------------------"
  echo ""
  mv ${SCRIPT_PATH}/${BUILD_TEMP}/*.zip ${SCRIPT_PATH}/${BUILD}
  rm -rf ${SCRIPT_PATH}/${BUILD_TEMP}
  echo ""
  echo "--------------------------------------------------------"
  bell "Completed \"build_all\"."
  echo "========================================================"
  echo "========================================================"
  echo ""
  exit 0
}

function build_javadocs() {
  # Uses function from common
  build_javadocs_api
}

function build_docs_javadocs() {
  build_docs_inner_level "build"
}


function build_json() {
  version
  if [ -d ${SCRIPT_PATH}/${BUILD}/${SOURCE} ]; then
    cd ${SCRIPT_PATH}/${BUILD}/${SOURCE}
    JSON_FILE=`python -c 'import conf; conf.print_json_versions_file();'`
    local json_file_path=${SCRIPT_PATH}/${BUILD}/${PROJECT_VERSION}/${JSON_FILE}
    python -c 'import conf; conf.print_json_versions();' > ${json_file_path}
  else
    echo "Could not find '${SCRIPT_PATH}/${BUILD}/${SOURCE}'; can not build JSON file"
  fi
}

function print_json() {
  version
  if [ -d ${SCRIPT_PATH}/${BUILD}/${SOURCE} ]; then
    cd ${SCRIPT_PATH}/${BUILD}/${SOURCE}
    python -c 'import conf; conf.pretty_print_json_versions();'
  else
    echo "Could not find '${SCRIPT_PATH}/${BUILD}/${SOURCE}'; can not print JSON file"
  fi
}

function build_docs() {
  _build_docs "docs" ${GOOGLE_ANALYTICS_WEB} ${WEB} ${TRUE}
  return $?
}

function build_docs_github() {
  _build_docs "build-github" ${GOOGLE_ANALYTICS_GITHUB} ${GITHUB} ${FALSE}
  return $?
}

function build_docs_web() {
  _build_docs "build-web" ${GOOGLE_ANALYTICS_WEB} ${WEB} ${TRUE}
  return $?
}

function _build_docs() {
  echo ""
  echo "========================================================"
  echo "========================================================"
  echo "Building target \"${1}\"..."
  echo "--------------------------------------------------------"
  clear_messages
  build_docs_inner_level ${1}
  build_docs_outer_level ${2}
  copy_docs_lower_level
  build_zip ${3}
  zip_extras ${4}
  display_version
  display_messages_file
  local warnings="$?"
  cleanup_messages_file
  echo ""
  echo "--------------------------------------------------------"
  bell "Building target \"${1}\" completed."
  echo "========================================================"
  echo "========================================================"
  echo ""
  return ${warnings}
}

function build_docs_inner_level() {
  for i in ${MANUALS}; do
    build_specific_doc ${i} ${1}
  done
}

function build_specific_doc() {
  echo ""
  echo "========================================================"
  echo "Building \"${1}\", target \"${2}\"..."
  echo "--------------------------------------------------------"
  echo ""
  cd $SCRIPT_PATH/${1}
  ./build.sh ${2} ${ARG_2} ${ARG_3}
}

function build_zip() {
  cd $SCRIPT_PATH
  set_project_path
  make_zip ${1}
}

function zip_extras() {
  if [ "x${1}" == "x${FALSE}" ]; then
    return
  fi
  # Add JSON file
  build_json
  # Add .htaccess file (404 file)
  cd ${SCRIPT_PATH}
  rewrite ${COMMON_SOURCE}/${HTACCESS} ${BUILD}/${PROJECT_VERSION}/.${HTACCESS} "<version>" "${PROJECT_VERSION}"
  cd ${SCRIPT_PATH}/${BUILD}
  zip -qr ${ZIP_DIR_NAME}.zip ${PROJECT_VERSION}/${JSON_FILE} ${PROJECT_VERSION}/.${HTACCESS}
}

function build_sdk() {
  cd developers-manual
  ./build.sh sdk ${ARG_2} ${ARG_3}
}

function build_license_depends() {
  cd reference-manual
  ./build.sh license-pdfs ${ARG_2} ${ARG_3}
}

function print_version() {
  cd developers-manual
  ./build.sh version ${ARG_2} ${ARG_3}
}

function bell() {
  # Pass a message as ${1}
  if [[ "x${BELL}" == "xyes" || "x${BELL}" == "x${TRUE}" ]]; then
    echo -e "\a${1}"
  else
    echo -e "${1}"
  fi
}

function test() {
  echo "Test..."
  bell "A test message"
  echo "Test completed."
}

function clean_builds() {
  # Removes all upper- and lower-level build directories

  echo ""
  rm -rf ${SCRIPT_PATH}/${BUILD}/*
  echo "Cleaned ${SCRIPT_PATH}/${BUILD} directory"

  echo ""
  for i in ${MANUALS}; do
    rm -rf ${SCRIPT_PATH}/${i}/${BUILD}/*
    echo "Cleaned ${SCRIPT_PATH}/${i}/${BUILD} directory"
    echo ""
  done
}

check_starting_directory

set_project_path

run_command  ${1}<|MERGE_RESOLUTION|>--- conflicted
+++ resolved
@@ -95,16 +95,6 @@
     docs-github-part )  build_docs_github ${ARG_2} ${ARG_3};;
     docs-github )       build_docs_github ${ARG_2} ${ARG_3};;
     docs-web-part )     build_docs_web ${ARG_2} ${ARG_3};;
-<<<<<<< HEAD
-    docs-web )          build_docs_web ${ARG_2} ${ARG_3};;
-    javadocs )          build_javadocs;;
-    javadocs-full )     build_javadocs_full;;
-    licenses )          build_license_depends;;
-    sdk )               build_sdk;;
-    version )           print_version;;
-    test )              test;;
-    * )                 usage;;
-=======
     docs-web )          build_docs_web ${ARG_2} ${ARG_3}; exit 0;;
     javadocs )          build_javadocs; exit 0;;
     json )              build_json; exit 0;;
@@ -114,7 +104,6 @@
     version )           print_version; exit 0;;
     test )              test; exit 0;;
     * )                 usage; exit 0;;
->>>>>>> abfd2694
   esac
 }
 
