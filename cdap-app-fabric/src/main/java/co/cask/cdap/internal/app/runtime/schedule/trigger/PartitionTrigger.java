--- conflicted
+++ resolved
@@ -16,26 +16,17 @@
 
 package co.cask.cdap.internal.app.runtime.schedule.trigger;
 
-
-<<<<<<< HEAD
-=======
-import co.cask.cdap.api.schedule.PartitionTriggerInfo;
 import co.cask.cdap.api.schedule.TriggerInfo;
 import co.cask.cdap.internal.app.runtime.schedule.ProgramSchedule;
->>>>>>> 9a336e8b
 import co.cask.cdap.internal.app.runtime.schedule.store.Schedulers;
 import co.cask.cdap.proto.Notification;
 import co.cask.cdap.proto.ProtoTrigger;
 import co.cask.cdap.proto.id.DatasetId;
 import com.google.common.collect.ImmutableSet;
 
-<<<<<<< HEAD
-import java.util.List;
-=======
 import java.util.Collections;
 import java.util.List;
 import java.util.Map;
->>>>>>> 9a336e8b
 import java.util.Set;
 
 /**
@@ -48,15 +39,11 @@
   }
 
   @Override
-<<<<<<< HEAD
-  public boolean isSatisfied(List<Notification> notifications) {
-=======
   public boolean isSatisfied(ProgramSchedule schedule, List<Notification> notifications) {
     return getPartitionsCount(notifications) >= numPartitions;
   }
 
   private int getPartitionsCount(List<Notification> notifications) {
->>>>>>> 9a336e8b
     int partitionsCount = 0;
     for (Notification notification : notifications) {
       if (!notification.getNotificationType().equals(Notification.Type.PARTITION)) {
@@ -71,19 +58,13 @@
         partitionsCount += Integer.parseInt(numPartitionsString);
       }
     }
-<<<<<<< HEAD
-    return partitionsCount >= numPartitions;
-=======
     return partitionsCount;
->>>>>>> 9a336e8b
   }
 
   @Override
   public Set<String> getTriggerKeys() {
     return ImmutableSet.of(Schedulers.triggerKeyForPartition(dataset));
   }
-<<<<<<< HEAD
-=======
 
   @Override
   public List<TriggerInfo> getTriggerInfos(TriggerInfoContext context) {
@@ -98,5 +79,4 @@
                                     Map<String, String> systemArgs, Map<String, String> userArgs) {
     // no-op
   }
->>>>>>> 9a336e8b
 }