package com.continuuity.data2.datafabric.dataset;

import com.continuuity.api.dataset.module.DatasetModule;
import com.continuuity.common.conf.CConfiguration;
import com.continuuity.common.conf.Constants;
import com.continuuity.common.metrics.MetricsCollectionService;
import com.continuuity.common.metrics.NoOpMetricsCollectionService;
import com.continuuity.data2.datafabric.dataset.client.DatasetServiceClient;
import com.continuuity.data2.datafabric.dataset.instance.DatasetInstanceManager;
import com.continuuity.data2.datafabric.dataset.service.DatasetService;
import com.continuuity.data2.datafabric.dataset.service.executor.InMemoryDatasetOpExecutor;
import com.continuuity.data2.datafabric.dataset.service.mds.MDSDatasetsRegistry;
import com.continuuity.data2.datafabric.dataset.type.DatasetTypeManager;
import com.continuuity.data2.dataset2.AbstractDatasetFrameworkTest;
import com.continuuity.data2.dataset2.DatasetFramework;
import com.continuuity.data2.dataset2.InMemoryDatasetFramework;
import com.continuuity.data2.dataset2.module.lib.inmemory.InMemoryOrderedTableModule;
import com.continuuity.data2.transaction.inmemory.InMemoryTransactionManager;
import com.continuuity.data2.transaction.inmemory.InMemoryTxSystemClient;
import com.continuuity.explore.client.DatasetExploreFacade;
import com.continuuity.explore.client.InternalAsyncExploreClient;

import com.google.common.collect.ImmutableMap;
import org.apache.twill.discovery.InMemoryDiscoveryService;
import org.apache.twill.filesystem.LocalLocationFactory;
import org.junit.After;
import org.junit.Before;
import org.junit.ClassRule;
import org.junit.rules.TemporaryFolder;

import java.io.File;
import java.util.Collections;

/**
 *
 */
public class RemoteDatasetFrameworkTest extends AbstractDatasetFrameworkTest {
  private DatasetService service;
  private RemoteDatasetFramework framework;

  @ClassRule
  public static TemporaryFolder tmpFolder = new TemporaryFolder();

  @Before
  public void before() throws Exception {
    CConfiguration cConf = CConfiguration.create();
    File datasetDir = new File(tmpFolder.newFolder(), "dataset");
    datasetDir.mkdirs();
    cConf.set(Constants.Dataset.Manager.OUTPUT_DIR, datasetDir.getAbsolutePath());
    cConf.set(Constants.Dataset.Manager.ADDRESS, "localhost");

    // Starting DatasetService service
    InMemoryDiscoveryService discoveryService = new InMemoryDiscoveryService();
    MetricsCollectionService metricsCollectionService = new NoOpMetricsCollectionService();

    // Tx Manager to support working with datasets
    InMemoryTransactionManager txManager = new InMemoryTransactionManager();
    txManager.startAndWait();
    InMemoryTxSystemClient txSystemClient = new InMemoryTxSystemClient(txManager);

    LocalLocationFactory locationFactory = new LocalLocationFactory();
    framework = new RemoteDatasetFramework(new DatasetServiceClient(discoveryService), cConf,
                                             locationFactory, new InMemoryDefinitionRegistryFactory());

    MDSDatasetsRegistry mdsDatasetsRegistry =
      new MDSDatasetsRegistry(txSystemClient,
                              ImmutableMap.of("memoryTable", new InMemoryOrderedTableModule()),
                              new InMemoryDatasetFramework(), cConf);

    service = new DatasetService(cConf,
                                 locationFactory,
                                 discoveryService,
                                 new DatasetTypeManager(mdsDatasetsRegistry, locationFactory,
                                                        // note: in this test we start with empty modules
                                                        Collections.<String, DatasetModule>emptyMap()),
                                 new DatasetInstanceManager(mdsDatasetsRegistry),
                                 metricsCollectionService,
<<<<<<< HEAD
                                 opExecutorClient,
                                 new DatasetExploreFacade(new InternalAsyncExploreClient(discoveryService), cConf));
=======
                                 new InMemoryDatasetOpExecutor(framework),
                                 mdsDatasetsRegistry,
                                 new DatasetExploreFacade(new AsyncExploreClient(discoveryService), cConf));
>>>>>>> 02d69423
    service.startAndWait();
  }

  @After
  public void after() {
    service.stopAndWait();
  }

  @Override
  protected DatasetFramework getFramework() {
    return framework;
  }
}<|MERGE_RESOLUTION|>--- conflicted
+++ resolved
@@ -75,14 +75,9 @@
                                                         Collections.<String, DatasetModule>emptyMap()),
                                  new DatasetInstanceManager(mdsDatasetsRegistry),
                                  metricsCollectionService,
-<<<<<<< HEAD
-                                 opExecutorClient,
-                                 new DatasetExploreFacade(new InternalAsyncExploreClient(discoveryService), cConf));
-=======
                                  new InMemoryDatasetOpExecutor(framework),
                                  mdsDatasetsRegistry,
-                                 new DatasetExploreFacade(new AsyncExploreClient(discoveryService), cConf));
->>>>>>> 02d69423
+                                 new DatasetExploreFacade(new InternalAsyncExploreClient(discoveryService), cConf));
     service.startAndWait();
   }
 
