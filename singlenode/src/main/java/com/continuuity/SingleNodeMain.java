--- conflicted
+++ resolved
@@ -12,7 +12,6 @@
 import com.continuuity.common.guice.IOModule;
 import com.continuuity.common.guice.LocationRuntimeModule;
 import com.continuuity.common.metrics.MetricsCollectionService;
-import com.continuuity.common.service.ServerException;
 import com.continuuity.common.utils.Copyright;
 import com.continuuity.common.utils.StackTraceUtil;
 import com.continuuity.data.runtime.DataFabricModules;
@@ -86,13 +85,6 @@
     Runtime.getRuntime().addShutdownHook(new Thread() {
       @Override
       public void run() {
-<<<<<<< HEAD
-        try {
-          webCloudAppService.stop(true);
-        } catch (ServerException e) {
-          LOG.error(StackTraceUtil.toStringStackTrace(e));
-          System.err.println("Failed to shutdown node web cloud app");
-        }
         try {
           transactionManager.close();
         } catch (Throwable e) {
@@ -101,9 +93,7 @@
           System.err.println("Failed to shutdown transaction manager: " + e.getMessage()
                                + ". At " + StackTraceUtil.toStringStackTrace(e));
         }
-=======
         webCloudAppService.stopAndWait();
->>>>>>> ee630026
       }
     });
   }
@@ -152,11 +142,7 @@
       metaDataServer.stop(true);
       appFabricServer.stopAndWait();
       overloadFrontend.stop(true);
-<<<<<<< HEAD
-      overlordCollection.stop(true);
       transactionManager.close();
-=======
->>>>>>> ee630026
       zookeeper.stopAndWait();
     } catch (Exception e) {
       LOG.error(e.getMessage(), e);
